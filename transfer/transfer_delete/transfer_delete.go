package transfer_delete

import (
	"encoding/json"
	"errors"
	"fmt"
	"r3/db"
	"r3/log"
	"r3/schema/api"
	"r3/schema/article"
	"r3/schema/attribute"
	"r3/schema/collection"
	"r3/schema/column"
	"r3/schema/field"
	"r3/schema/form"
	"r3/schema/icon"
	"r3/schema/jsFunction"
	"r3/schema/loginForm"
	"r3/schema/menu"
	"r3/schema/pgFunction"
	"r3/schema/pgIndex"
	"r3/schema/pgTrigger"
	"r3/schema/preset"
	"r3/schema/relation"
	"r3/schema/role"
	"r3/schema/tab"
	"r3/schema/widget"
	"r3/types"
	"slices"

	"github.com/gofrs/uuid"
	"github.com/jackc/pgx/v5"
)

// delete entities from local schema which are not present in module
// FKs are deferred, only known hard dependency for order: triggers must be deleted first
func NotExisting_tx(tx pgx.Tx, module types.Module) error {

	// PG triggers are deleted before import, known issues:
	// * DB error if preset changes fire triggers that are deleted later
	// * DB error if PG functions are deleted before referring triggers

	// login forms
	if err := deleteLoginForms_tx(tx, module.Id, module.LoginForms); err != nil {
		return err
	}

	// relations, its PG indexes, attributes and presets
	if err := deleteRelations_tx(tx, module.Id, module.Relations); err != nil {
		return err
	}
	if err := deleteRelationPgIndexes_tx(tx, module.Id, module.Relations); err != nil {
		return err
	}
	if err := deleteRelationAttributes_tx(tx, module.Id, module.Relations); err != nil {
		return err
	}
	if err := deleteRelationPresets_tx(tx, module.Id, module.Relations); err != nil {
		return err
	}

	// collections
	if err := deleteCollections_tx(tx, module.Id, module.Collections); err != nil {
		return err
	}

	// PG functions
	if err := deletePgFunctions_tx(tx, module.Id, module.PgFunctions); err != nil {
		return err
	}

	// roles
	if err := deleteRoles_tx(tx, module.Id, module.Roles); err != nil {
		return err
	}

	// menus
	if err := deleteMenus_tx(tx, module.Id, module.Menus); err != nil {
		return err
	}

	// forms, cascades fields
	if err := deleteForms_tx(tx, module.Id, module.Forms); err != nil {
		return err
	}

	// icons
	if err := deleteIcons_tx(tx, module.Id, module.Icons); err != nil {
		return err
	}

	// articles
	if err := deleteArticles_tx(tx, module.Id, module.Articles); err != nil {
		return err
	}

<<<<<<< HEAD
	// widgets
	if err := deleteWidgets_tx(tx, module.Id, module.Widgets); err != nil {
=======
	// APIs
	if err := deleteApis_tx(tx, module.Id, module.Apis); err != nil {
>>>>>>> 8ef83044
		return err
	}

	// JS functions
	if err := deleteJsFunctions_tx(tx, module.Id, module.JsFunctions); err != nil {
		return err
	}
	return nil
}
func NotExistingPgTriggers_tx(tx pgx.Tx, moduleId uuid.UUID, relations []types.Relation) error {
	return deletePgTriggers_tx(tx, moduleId, relations)
}

// deletions
func deleteLoginForms_tx(tx pgx.Tx, moduleId uuid.UUID, loginForms []types.LoginForm) error {
	idsKeep := make([]uuid.UUID, 0)
	for _, entity := range loginForms {
		idsKeep = append(idsKeep, entity.Id)
	}
	idsDelete, err := importGetIdsToDeleteFromModule_tx(tx, "login_form", moduleId, idsKeep)
	if err != nil {
		return err
	}
	for _, id := range idsDelete {
		log.Info("transfer", fmt.Sprintf("del login form %s", id.String()))
		if err := loginForm.Del_tx(tx, id); err != nil {
			return err
		}
	}
	return nil
}
func deletePgTriggers_tx(tx pgx.Tx, moduleId uuid.UUID, relations []types.Relation) error {
	idsKeep := make([]uuid.UUID, 0)
	for _, rel := range relations {
		for _, trg := range rel.Triggers {
			idsKeep = append(idsKeep, trg.Id)
		}
	}
	idsDelete, err := importGetIdsToDeleteFromRelation_tx(tx, "pg_trigger", moduleId, idsKeep)
	if err != nil {
		return err
	}
	for _, id := range idsDelete {
		log.Info("transfer", fmt.Sprintf("del PG trigger %s", id.String()))
		if err := pgTrigger.Del_tx(tx, id); err != nil {
			return err
		}
	}
	return nil
}
func deleteRelations_tx(tx pgx.Tx, moduleId uuid.UUID, relations []types.Relation) error {
	idsKeep := make([]uuid.UUID, 0)
	for _, entity := range relations {
		idsKeep = append(idsKeep, entity.Id)
	}
	idsDelete, err := importGetIdsToDeleteFromModule_tx(tx, "relation", moduleId, idsKeep)
	if err != nil {
		return err
	}
	for _, id := range idsDelete {
		log.Info("transfer", fmt.Sprintf("del relation %s", id.String()))
		if err := relation.Del_tx(tx, id); err != nil {
			return err
		}
	}
	return nil
}
func deleteRelationPgIndexes_tx(tx pgx.Tx, moduleId uuid.UUID, relations []types.Relation) error {
	idsKeep := make([]uuid.UUID, 0)
	for _, rel := range relations {
		for _, ind := range rel.Indexes {
			idsKeep = append(idsKeep, ind.Id)
		}
	}
	idsDelete, err := importGetIdsToDeleteFromRelation_tx(tx, "pg_index", moduleId, idsKeep)
	if err != nil {
		return err
	}
	for _, id := range idsDelete {
		log.Info("transfer", fmt.Sprintf("del PG index %s", id.String()))
		if err := pgIndex.Del_tx(tx, id); err != nil {
			return err
		}
	}
	return nil
}
func deleteRelationAttributes_tx(tx pgx.Tx, moduleId uuid.UUID, relations []types.Relation) error {
	idsKeep := make([]uuid.UUID, 0)
	for _, rel := range relations {
		for _, atr := range rel.Attributes {
			idsKeep = append(idsKeep, atr.Id)
		}
	}
	idsDelete, err := importGetIdsToDeleteFromRelation_tx(tx, "attribute", moduleId, idsKeep)
	if err != nil {
		return err
	}
	for _, id := range idsDelete {
		log.Info("transfer", fmt.Sprintf("del attribute %s", id.String()))
		if err := attribute.Del_tx(tx, id); err != nil {
			return err
		}
	}
	return nil
}
func deleteRelationPresets_tx(tx pgx.Tx, moduleId uuid.UUID, relations []types.Relation) error {
	idsKeep := make([]uuid.UUID, 0)
	for _, rel := range relations {
		for _, pre := range rel.Presets {
			idsKeep = append(idsKeep, pre.Id)
		}
	}
	idsDelete, err := importGetIdsToDeleteFromRelation_tx(tx, "preset", moduleId, idsKeep)
	if err != nil {
		return err
	}
	for _, id := range idsDelete {
		log.Info("transfer", fmt.Sprintf("del preset %s", id.String()))
		if err := preset.Del_tx(tx, id); err != nil {
			return err
		}
	}
	return nil
}
func deleteCollections_tx(tx pgx.Tx, moduleId uuid.UUID, collections []types.Collection) error {
	idsKeep := make([]uuid.UUID, 0)
	for _, col := range collections {
		idsKeep = append(idsKeep, col.Id)
	}
	idsDelete, err := importGetIdsToDeleteFromModule_tx(tx, "collection", moduleId, idsKeep)
	if err != nil {
		return err
	}
	for _, id := range idsDelete {
		log.Info("transfer", fmt.Sprintf("del collection %s", id.String()))
		if err := collection.Del_tx(tx, id); err != nil {
			return err
		}
	}
	return nil
}
func deleteRoles_tx(tx pgx.Tx, moduleId uuid.UUID, roles []types.Role) error {
	idsKeep := make([]uuid.UUID, 0)
	for _, entity := range roles {
		idsKeep = append(idsKeep, entity.Id)
	}
	idsDelete, err := importGetIdsToDeleteFromModule_tx(tx, "role", moduleId, idsKeep)
	if err != nil {
		return err
	}
	for _, id := range idsDelete {
		log.Info("transfer", fmt.Sprintf("del role %s", id.String()))
		if err := role.Del_tx(tx, id); err != nil {
			return err
		}
	}
	return nil
}
func deleteMenus_tx(tx pgx.Tx, moduleId uuid.UUID, menus []types.Menu) error {
	idsKeep := make([]uuid.UUID, 0)
	var menuNestedParse func(items []types.Menu)
	menuNestedParse = func(items []types.Menu) {
		for _, m := range items {
			idsKeep = append(idsKeep, m.Id)
			menuNestedParse(m.Menus)
		}
	}
	menuNestedParse(menus)

	idsDelete, err := importGetIdsToDeleteFromModule_tx(tx, "menu", moduleId, idsKeep)
	if err != nil {
		return err
	}
	for _, id := range idsDelete {
		log.Info("transfer", fmt.Sprintf("del menu %s", id.String()))
		if err := menu.Del_tx(tx, id); err != nil {
			return err
		}
	}
	return nil
}
func deleteForms_tx(tx pgx.Tx, moduleId uuid.UUID, forms []types.Form) error {
	idsKeep := make([]uuid.UUID, 0)
	for _, entity := range forms {
		idsKeep = append(idsKeep, entity.Id)
	}
	idsDelete, err := importGetIdsToDeleteFromModule_tx(tx, "form", moduleId, idsKeep)
	if err != nil {
		return err
	}
	for _, id := range idsDelete {
		log.Info("transfer", fmt.Sprintf("del form %s", id.String()))
		if err := form.Del_tx(tx, id); err != nil {
			return err
		}
	}

	// fields, includes/cascades columns & tabs
	for _, entity := range forms {
		if err := deleteFormFields_tx(tx, moduleId, entity); err != nil {
			return err
		}
	}
	return nil
}
func deleteFormFields_tx(tx pgx.Tx, moduleId uuid.UUID, form types.Form) error {
	var err error
	idsKeepFields := make([]uuid.UUID, 0)
	idsKeepColumns := make([]uuid.UUID, 0)
	idsKeepTabs := make([]uuid.UUID, 0)
	idsDelete := make([]uuid.UUID, 0)

	var fieldsNestedParse func(fields []interface{}) error
	fieldsNestedParse = func(fields []interface{}) error {
		for _, fieldIf := range fields {

			fieldJson, err := json.Marshal(fieldIf)
			if err != nil {
				return err
			}

			var field types.Field
			if err := json.Unmarshal(fieldJson, &field); err != nil {
				return err
			}

			// keep this field
			idsKeepFields = append(idsKeepFields, field.Id)

			// field containing other elements (columns, tabs, other fields)
			switch field.Content {
			case "calendar":
				var fieldCalendar types.FieldCalendar
				if err := json.Unmarshal(fieldJson, &fieldCalendar); err != nil {
					return err
				}
				for _, column := range fieldCalendar.Columns {
					idsKeepColumns = append(idsKeepColumns, column.Id)
				}

			case "chart":
				var fieldChart types.FieldChart
				if err := json.Unmarshal(fieldJson, &fieldChart); err != nil {
					return err
				}
				for _, column := range fieldChart.Columns {
					idsKeepColumns = append(idsKeepColumns, column.Id)
				}

			case "container":
				var fieldContainer types.FieldContainer
				if err := json.Unmarshal(fieldJson, &fieldContainer); err != nil {
					return err
				}
				if err := fieldsNestedParse(fieldContainer.Fields); err != nil {
					return err
				}

			case "data":
				var fieldDataRel types.FieldDataRelationship
				if err := json.Unmarshal(fieldJson, &fieldDataRel); err != nil {
					return err
				}
				for _, column := range fieldDataRel.Columns {
					idsKeepColumns = append(idsKeepColumns, column.Id)
				}

			case "kanban":
				var fieldKanban types.FieldKanban
				if err := json.Unmarshal(fieldJson, &fieldKanban); err != nil {
					return err
				}
				for _, column := range fieldKanban.Columns {
					idsKeepColumns = append(idsKeepColumns, column.Id)
				}

			case "list":
				var fieldList types.FieldList
				if err := json.Unmarshal(fieldJson, &fieldList); err != nil {
					return err
				}
				for _, column := range fieldList.Columns {
					idsKeepColumns = append(idsKeepColumns, column.Id)
				}

			case "tabs":
				var fieldTabs types.FieldTabs
				if err := json.Unmarshal(fieldJson, &fieldTabs); err != nil {
					return err
				}
				for _, tab := range fieldTabs.Tabs {
					idsKeepTabs = append(idsKeepTabs, tab.Id)

					if err := fieldsNestedParse(tab.Fields); err != nil {
						return err
					}
				}
			}
		}
		return nil
	}

	// parse all form fields recursively
	if err := fieldsNestedParse(form.Fields); err != nil {
		return err
	}

	// delete fields
	idsDelete, err = importGetIdsToDeleteFromForm_tx(tx, "field", form.Id, idsKeepFields)
	if err != nil {
		return err
	}
	for _, id := range idsDelete {
		log.Info("transfer", fmt.Sprintf("del field %s", id.String()))
		if err := field.Del_tx(tx, id); err != nil {
			return err
		}
	}

	// delete tabs
	idsDelete, err = importGetIdsToDeleteFromField_tx(tx, "tab", form.Id, idsKeepTabs)
	if err != nil {
		return err
	}
	for _, id := range idsDelete {
		log.Info("transfer", fmt.Sprintf("del tab %s", id.String()))
		if err := tab.Del_tx(tx, id); err != nil {
			return err
		}
	}

	// delete columns
	idsDelete, err = importGetIdsToDeleteFromField_tx(tx, "column", form.Id, idsKeepColumns)
	if err != nil {
		return err
	}
	for _, id := range idsDelete {
		log.Info("transfer", fmt.Sprintf("del column %s", id.String()))
		if err := column.Del_tx(tx, id); err != nil {
			return err
		}
	}
	return nil
}
func deleteIcons_tx(tx pgx.Tx, moduleId uuid.UUID, icons []types.Icon) error {
	idsKeep := make([]uuid.UUID, 0)
	for _, entity := range icons {
		idsKeep = append(idsKeep, entity.Id)
	}
	idsDelete, err := importGetIdsToDeleteFromModule_tx(tx, "icon", moduleId, idsKeep)
	if err != nil {
		return err
	}
	for _, id := range idsDelete {
		log.Info("transfer", fmt.Sprintf("del icon %s", id.String()))
		if err := icon.Del_tx(tx, id); err != nil {
			return err
		}
	}
	return nil
}
func deleteArticles_tx(tx pgx.Tx, moduleId uuid.UUID, articles []types.Article) error {
	idsKeep := make([]uuid.UUID, 0)
	for _, entity := range articles {
		idsKeep = append(idsKeep, entity.Id)
	}
	idsDelete, err := importGetIdsToDeleteFromModule_tx(tx, "article", moduleId, idsKeep)
	if err != nil {
		return err
	}
	for _, id := range idsDelete {
		log.Info("transfer", fmt.Sprintf("del article %s", id.String()))
		if err := article.Del_tx(tx, id); err != nil {
			return err
		}
	}
	return nil
}
<<<<<<< HEAD
func deleteWidgets_tx(tx pgx.Tx, moduleId uuid.UUID, widgets []types.Widget) error {
	idsKeep := make([]uuid.UUID, 0)
	for _, entity := range widgets {
		idsKeep = append(idsKeep, entity.Id)
	}
	idsDelete, err := importGetIdsToDeleteFromModule_tx(tx, "widget", moduleId, idsKeep)
=======
func deleteApis_tx(tx pgx.Tx, moduleId uuid.UUID, apis []types.Api) error {
	idsKeep := make([]uuid.UUID, 0)
	for _, entity := range apis {
		idsKeep = append(idsKeep, entity.Id)
	}
	idsDelete, err := importGetIdsToDeleteFromModule_tx(tx, "api", moduleId, idsKeep)
>>>>>>> 8ef83044
	if err != nil {
		return err
	}
	for _, id := range idsDelete {
<<<<<<< HEAD
		log.Info("transfer", fmt.Sprintf("del widget %s", id.String()))
		if err := widget.Del_tx(tx, id); err != nil {
=======
		log.Info("transfer", fmt.Sprintf("del API %s", id.String()))
		if err := api.Del_tx(tx, id); err != nil {
>>>>>>> 8ef83044
			return err
		}
	}
	return nil
}
func deletePgFunctions_tx(tx pgx.Tx, moduleId uuid.UUID, pgFunctions []types.PgFunction) error {
	idsKeep := make([]uuid.UUID, 0)
	for _, entity := range pgFunctions {
		idsKeep = append(idsKeep, entity.Id)
	}
	idsDelete, err := importGetIdsToDeleteFromModule_tx(tx, "pg_function", moduleId, idsKeep)
	if err != nil {
		return err
	}
	for _, id := range idsDelete {
		log.Info("transfer", fmt.Sprintf("del PG function %s", id.String()))
		if err := pgFunction.Del_tx(tx, id); err != nil {
			return err
		}
	}
	return nil
}
func deleteJsFunctions_tx(tx pgx.Tx, moduleId uuid.UUID, jsFunctions []types.JsFunction) error {
	idsKeep := make([]uuid.UUID, 0)
	for _, entity := range jsFunctions {
		idsKeep = append(idsKeep, entity.Id)
	}
	idsDelete, err := importGetIdsToDeleteFromModule_tx(tx, "js_function", moduleId, idsKeep)
	if err != nil {
		return err
	}
	for _, id := range idsDelete {
		log.Info("transfer", fmt.Sprintf("del JS function %s", id.String()))
		if err := jsFunction.Del_tx(tx, id); err != nil {
			return err
		}
	}
	return nil
}

// lookups
func importGetIdsToDeleteFromModule_tx(tx pgx.Tx, entity string,
	moduleId uuid.UUID, idsKeep []uuid.UUID) ([]uuid.UUID, error) {

	idsDelete := make([]uuid.UUID, 0)

<<<<<<< HEAD
	if !slices.Contains([]string{"article", "collection", "form", "icon",
		"js_function", "login_form", "menu", "pg_function", "relation",
		"role", "widget"}, entity) {
=======
	if !slices.Contains([]string{"api", "article", "collection", "form", "icon",
		"js_function", "login_form", "menu", "pg_function", "relation", "role"}, entity) {
>>>>>>> 8ef83044

		return idsDelete, errors.New("unsupported type for delete check")
	}

	err := tx.QueryRow(db.Ctx, fmt.Sprintf(`
		SELECT ARRAY_AGG(id)
		FROM app.%s
		WHERE id <> ALL($1)
		AND module_id = $2
	`, entity), idsKeep, moduleId).Scan(&idsDelete)

	if err != nil && err != pgx.ErrNoRows {
		return idsDelete, err
	}
	return idsDelete, nil
}
func importGetIdsToDeleteFromRelation_tx(tx pgx.Tx, entity string, moduleId uuid.UUID,
	idsKeep []uuid.UUID) ([]uuid.UUID, error) {

	idsDelete := make([]uuid.UUID, 0)

	if !slices.Contains([]string{"attribute", "pg_index", "pg_trigger", "preset"}, entity) {
		return idsDelete, errors.New("unsupport type for delete check")
	}

	err := tx.QueryRow(db.Ctx, fmt.Sprintf(`
		SELECT ARRAY_AGG(id)
		FROM app.%s
		WHERE id <> ALL($1)
		AND relation_id IN (
			SELECT id
			FROM app.relation
			WHERE module_id = $2
		)
	`, entity), idsKeep, moduleId).Scan(&idsDelete)

	if err != nil && err != pgx.ErrNoRows {
		return idsDelete, err
	}
	return idsDelete, nil
}
func importGetIdsToDeleteFromForm_tx(tx pgx.Tx, entity string, formId uuid.UUID,
	idsKeep []uuid.UUID) ([]uuid.UUID, error) {

	idsDelete := make([]uuid.UUID, 0)

	if !slices.Contains([]string{"field"}, entity) {
		return idsDelete, errors.New("unsupport type for delete check")
	}

	err := tx.QueryRow(db.Ctx, fmt.Sprintf(`
		SELECT ARRAY_AGG(id)
		FROM app.%s
		WHERE id <> ALL($1)
		AND form_id = $2
	`, entity), idsKeep, formId).Scan(&idsDelete)

	if err != nil && err != pgx.ErrNoRows {
		return idsDelete, err
	}
	return idsDelete, nil
}
func importGetIdsToDeleteFromField_tx(tx pgx.Tx, entity string, formId uuid.UUID,
	idsKeep []uuid.UUID) ([]uuid.UUID, error) {

	idsDelete := make([]uuid.UUID, 0)

	if !slices.Contains([]string{"column", "tab"}, entity) {
		return idsDelete, errors.New("unsupport type for delete check")
	}

	err := tx.QueryRow(db.Ctx, fmt.Sprintf(`
		SELECT ARRAY_AGG(id)
		FROM app.%s
		WHERE id <> ALL($1)
		AND field_id IN (
			SELECT id
			FROM app.field
			WHERE form_id = $2
		)
	`, entity), idsKeep, formId).Scan(&idsDelete)

	if err != nil && err != pgx.ErrNoRows {
		return idsDelete, err
	}
	return idsDelete, nil
}<|MERGE_RESOLUTION|>--- conflicted
+++ resolved
@@ -94,13 +94,13 @@
 		return err
 	}
 
-<<<<<<< HEAD
+	// APIs
+	if err := deleteApis_tx(tx, module.Id, module.Apis); err != nil {
+		return err
+	}
+
 	// widgets
 	if err := deleteWidgets_tx(tx, module.Id, module.Widgets); err != nil {
-=======
-	// APIs
-	if err := deleteApis_tx(tx, module.Id, module.Apis); err != nil {
->>>>>>> 8ef83044
 		return err
 	}
 
@@ -479,32 +479,32 @@
 	}
 	return nil
 }
-<<<<<<< HEAD
+func deleteApis_tx(tx pgx.Tx, moduleId uuid.UUID, apis []types.Api) error {
+	idsKeep := make([]uuid.UUID, 0)
+	for _, entity := range apis {
+		idsKeep = append(idsKeep, entity.Id)
+	}
+	idsDelete, err := importGetIdsToDeleteFromModule_tx(tx, "api", moduleId, idsKeep)
+	if err != nil {
+		return err
+	}
+	for _, id := range idsDelete {
+		log.Info("transfer", fmt.Sprintf("del API %s", id.String()))
+		if err := api.Del_tx(tx, id); err != nil {
+			return err
+		}
+	}
+	return nil
+}
 func deleteWidgets_tx(tx pgx.Tx, moduleId uuid.UUID, widgets []types.Widget) error {
 	idsKeep := make([]uuid.UUID, 0)
 	for _, entity := range widgets {
 		idsKeep = append(idsKeep, entity.Id)
 	}
 	idsDelete, err := importGetIdsToDeleteFromModule_tx(tx, "widget", moduleId, idsKeep)
-=======
-func deleteApis_tx(tx pgx.Tx, moduleId uuid.UUID, apis []types.Api) error {
-	idsKeep := make([]uuid.UUID, 0)
-	for _, entity := range apis {
-		idsKeep = append(idsKeep, entity.Id)
-	}
-	idsDelete, err := importGetIdsToDeleteFromModule_tx(tx, "api", moduleId, idsKeep)
->>>>>>> 8ef83044
-	if err != nil {
-		return err
-	}
-	for _, id := range idsDelete {
-<<<<<<< HEAD
+	for _, id := range idsDelete {
 		log.Info("transfer", fmt.Sprintf("del widget %s", id.String()))
 		if err := widget.Del_tx(tx, id); err != nil {
-=======
-		log.Info("transfer", fmt.Sprintf("del API %s", id.String()))
-		if err := api.Del_tx(tx, id); err != nil {
->>>>>>> 8ef83044
 			return err
 		}
 	}
@@ -551,14 +551,9 @@
 
 	idsDelete := make([]uuid.UUID, 0)
 
-<<<<<<< HEAD
-	if !slices.Contains([]string{"article", "collection", "form", "icon",
+	if !slices.Contains([]string{"api", "article", "collection", "form", "icon",
 		"js_function", "login_form", "menu", "pg_function", "relation",
 		"role", "widget"}, entity) {
-=======
-	if !slices.Contains([]string{"api", "article", "collection", "form", "icon",
-		"js_function", "login_form", "menu", "pg_function", "relation", "role"}, entity) {
->>>>>>> 8ef83044
 
 		return idsDelete, errors.New("unsupported type for delete check")
 	}
