package transfer

import (
	"context"
	"encoding/base64"
	"encoding/json"
	"errors"
	"fmt"
	"os"
	"path/filepath"
	"r3/cache"
	"r3/cluster"
	"r3/config"
	"r3/config/module_meta"
	"r3/db"
	"r3/log"
	"r3/schema"
	"r3/schema/api"
	"r3/schema/article"
	"r3/schema/attribute"
	"r3/schema/clientEvent"
	"r3/schema/collection"
	"r3/schema/compatible"
	"r3/schema/form"
	"r3/schema/icon"
	"r3/schema/jsFunction"
	"r3/schema/loginForm"
	"r3/schema/menuTab"
	"r3/schema/module"
	"r3/schema/pgFunction"
	"r3/schema/pgIndex"
	"r3/schema/pgTrigger"
	"r3/schema/preset"
	"r3/schema/relation"
	"r3/schema/role"
	"r3/schema/searchBar"
	"r3/schema/variable"
	"r3/schema/widget"
	"r3/tools"
	"r3/transfer/transfer_delete"
	"r3/types"
	"slices"
	"sort"
	"strings"

	"github.com/gofrs/uuid"
	"github.com/jackc/pgx/v5"
)

type importMeta struct {
	filePath string       // path of module import file (decompressed JSON file)
	hash     string       // hash of module content
	isNew    bool         // module was not already in system (is installed not upgraded)
	module   types.Module // module content
}

// imports extracted modules from given file paths
func ImportFromFiles(ctx context.Context, filePathsImport []string) error {
	Import_mx.Lock()
	defer Import_mx.Unlock()

	log.Info(log.ContextTransfer, fmt.Sprintf("start import for modules from file(s): '%s'", strings.Join(filePathsImport, "', '")))

	// extract module packages
	filePathsModules := make([]string, 0)

	for i, zipPath := range filePathsImport {

		// add numbered prefix in case multiple packages are imported with same file names
		prefix := fmt.Sprintf("%d_", i)

		filePaths, err := writeFilesFromZip(zipPath, config.File.Paths.Temp, prefix)
		if err != nil {
			return err
		}
		filePathsModules = append(filePathsModules, filePaths...)
	}

	tx, err := db.Pool.Begin(ctx)
	if err != nil {
		return err
	}
	defer tx.Rollback(ctx)

	// parse modules from file paths, only modules that need to be imported are returned
	moduleIdMapImportMeta := make(map[uuid.UUID]importMeta)
	modules, err := parseModulesFromPaths_tx(ctx, tx, filePathsModules, moduleIdMapImportMeta)
	if err != nil {
		return err
	}

	// apply compatibility fixes
	for i := range modules {
		// fix import < 3.7: move triggers from relations to module
		modules[i].PgTriggers = compatible.FixPgTriggerLocation(modules[i].PgTriggers, modules[i].Relations)

		// fix import < 3.10: add initial menu tab
		modules[i].MenuTabs, err = compatible.FixMissingMenuTab(modules[i].Id, modules[i].MenuTabs, modules[i].Menus)
		if err != nil {
			return err
		}
	}

	// import modules
	idMapSkipped := make(map[uuid.UUID]types.Void)
	loopsToRun := 10

	for loopsRan := 0; true; loopsRan++ {

		firstRun := loopsRan == 0
		lastRun := loopsRan == loopsToRun-1

		if !firstRun {
			if len(idMapSkipped) == 0 {
				// finish if no entities were skipped
				break
			}

			if loopsRan == loopsToRun {
				// abort if too many attempts were done
				return errors.New("import loop count exceeded")
			}
		}
		log.Info(log.ContextTransfer, fmt.Sprintf("import loop %d started", loopsRan+1))

		for _, m := range modules {
			log.Info(log.ContextTransfer, fmt.Sprintf("import START, module '%s', %s", m.Name, m.Id))

			/* execution order
			1. delete to be removed triggers (only need to run once), known issues:
				DB error if preset changes fire triggers that are deleted later
				DB error if PG functions are deleted before referring triggers
			2. set new/existing entities (module, relations, attributes, presets, ...)
			3. delete all other entities after import is done
				if other entities rely on deleted states (presets), they are applied on next loop
			*/
			if firstRun && !moduleIdMapImportMeta[m.Id].isNew {
				if err := transfer_delete.NotExistingPgTriggers_tx(ctx, tx, m.Id, m.PgTriggers); err != nil {
					return err
				}
			}

			if err := importModule_tx(ctx, tx, m, firstRun, lastRun, idMapSkipped); err != nil {
				return err
			}

			if _, exists := idMapSkipped[m.Id]; !exists && !moduleIdMapImportMeta[m.Id].isNew {
				if err := transfer_delete.NotExisting_tx(ctx, tx, m); err != nil {
					return err
				}
			}
			log.Info(log.ContextTransfer, fmt.Sprintf("import END, module '%s', %s", m.Name, m.Id))
		}
	}

	// after all tasks were successful, final checks and clean ups
	for _, m := range modules {

		// set new module hash value in instance
		if err := module_meta.SetHash_tx(ctx, tx, m.Id, moduleIdMapImportMeta[m.Id].hash); err != nil {
			return err
		}

		// move imported module file to transfer path for future exports
		if err := tools.FileMove(moduleIdMapImportMeta[m.Id].filePath, filepath.Join(
			config.File.Paths.Transfer, getModuleFilename(m.Id)), true); err != nil {

			return err
		}
	}

<<<<<<< HEAD
	log.Info(log.ContextTransfer, "module files were moved to transfer path if imported")
=======
	if err := tx.Commit(ctx); err != nil {
		return err
	}

	log.Info("transfer", "module files were moved to transfer path if imported")
>>>>>>> a109c0df

	// update schema cache
	moduleIdsUpdated := make([]uuid.UUID, 0)
	for id, _ := range moduleIdMapImportMeta {
		moduleIdsUpdated = append(moduleIdsUpdated, id)
	}

	tx, err = db.Pool.Begin(ctx)
	if err != nil {
		return err
	}
	defer tx.Rollback(ctx)

	if err := cluster.SchemaChanged_tx(ctx, tx, true, moduleIdsUpdated); err != nil {
		return err
	}
	return tx.Commit(ctx)
}

func importModule_tx(ctx context.Context, tx pgx.Tx, mod types.Module, firstRun bool, lastRun bool,
	idMapSkipped map[uuid.UUID]types.Void) error {

	// we use a sensible import order to avoid conflicts but some cannot be avoided:
	// * pg functions referencing each other
	// * preset values referencing other presets
	// * presets being dependent on deleted attributes (less NOT NULL constraints)
	// use import loops to allow for repeated attempts

	// module
	run, err := importCheckRunAndSave(ctx, tx, firstRun, mod.Id, idMapSkipped)
	if err != nil {
		return err
	}
	if run {
		log.Info(log.ContextTransfer, fmt.Sprintf("set module '%s' v%d, %s",
			mod.Name, mod.ReleaseBuild, mod.Id))

		if err := importCheckResultAndApply(ctx, tx, module.Set_tx(ctx, tx, mod), mod.Id, idMapSkipped); err != nil {
			return err
		}
	}

	// articles
	for _, e := range mod.Articles {
		run, err := importCheckRunAndSave(ctx, tx, firstRun, e.Id, idMapSkipped)
		if err != nil {
			return err
		}
		if !run {
			continue
		}
		log.Info(log.ContextTransfer, fmt.Sprintf("set article %s", e.Id))

		if err := importCheckResultAndApply(ctx, tx, article.Set_tx(ctx, tx, e.ModuleId,
			e.Id, e.Name, e.Captions), e.Id, idMapSkipped); err != nil {

			return err
		}
	}

	// icons
	for _, e := range mod.Icons {
		run, err := importCheckRunAndSave(ctx, tx, firstRun, e.Id, idMapSkipped)
		if err != nil {
			return err
		}
		if !run {
			continue
		}
		log.Info(log.ContextTransfer, fmt.Sprintf("set icon %s", e.Id))

		if err := importCheckResultAndApply(ctx, tx, icon.Set_tx(ctx, tx, e.ModuleId,
			e.Id, e.Name, e.File, true), e.Id, idMapSkipped); err != nil {

			return err
		}
	}

	// relations
	for _, e := range mod.Relations {
		run, err := importCheckRunAndSave(ctx, tx, firstRun, e.Id, idMapSkipped)
		if err != nil {
			return err
		}
		if !run {
			continue
		}
		log.Info(log.ContextTransfer, fmt.Sprintf("set relation %s", e.Id))

		if err := importCheckResultAndApply(ctx, tx, relation.Set_tx(ctx, tx, e), e.Id, idMapSkipped); err != nil {
			return err
		}
	}

	// primary key attributes
	// add before other attributes to enable relationships
	for _, relation := range mod.Relations {
		for _, e := range relation.Attributes {
			if e.Name != schema.PkName {
				continue
			}

			run, err := importCheckRunAndSave(ctx, tx, firstRun, e.Id, idMapSkipped)
			if err != nil {
				return err
			}
			if !run {
				continue
			}
			log.Info(log.ContextTransfer, fmt.Sprintf("set PK attribute %s", e.Id))

			if err := importCheckResultAndApply(ctx, tx, attribute.Set_tx(ctx, tx, e), e.Id, idMapSkipped); err != nil {
				return err
			}
		}
	}

	// attributes
	for _, relation := range mod.Relations {
		for _, e := range relation.Attributes {
			if e.Name == schema.PkName {
				continue
			}

			run, err := importCheckRunAndSave(ctx, tx, firstRun, e.Id, idMapSkipped)
			if err != nil {
				return err
			}
			if !run {
				continue
			}
			log.Info(log.ContextTransfer, fmt.Sprintf("set attribute %s", e.Id))

			if err := importCheckResultAndApply(ctx, tx, attribute.Set_tx(ctx, tx, e), e.Id, idMapSkipped); err != nil {
				return err
			}
		}
	}

	// collections
	for _, e := range mod.Collections {
		run, err := importCheckRunAndSave(ctx, tx, firstRun, e.Id, idMapSkipped)
		if err != nil {
			return err
		}
		if !run {
			continue
		}
		log.Info(log.ContextTransfer, fmt.Sprintf("set collection %s", e.Id))

		if err := importCheckResultAndApply(ctx, tx, collection.Set_tx(ctx, tx,
			e.ModuleId, e.Id, e.IconId, e.Name, e.Columns, e.Query, e.InHeader),
			e.Id, idMapSkipped); err != nil {

			return err
		}
	}

	// APIs
	for _, e := range mod.Apis {
		run, err := importCheckRunAndSave(ctx, tx, firstRun, e.Id, idMapSkipped)
		if err != nil {
			return err
		}
		if !run {
			continue
		}
		log.Info(log.ContextTransfer, fmt.Sprintf("set API %s", e.Id))

		if err := importCheckResultAndApply(ctx, tx, api.Set_tx(ctx, tx, e), e.Id, idMapSkipped); err != nil {
			return err
		}
	}

	// search bars
	for _, e := range mod.SearchBars {
		run, err := importCheckRunAndSave(ctx, tx, firstRun, e.Id, idMapSkipped)
		if err != nil {
			return err
		}
		if !run {
			continue
		}
		log.Info(log.ContextTransfer, fmt.Sprintf("set search bar %s", e.Id))

		if err := importCheckResultAndApply(ctx, tx, searchBar.Set_tx(ctx, tx, e), e.Id, idMapSkipped); err != nil {
			return err
		}
	}

	// variables
	for _, e := range mod.Variables {
		run, err := importCheckRunAndSave(ctx, tx, firstRun, e.Id, idMapSkipped)
		if err != nil {
			return err
		}
		if !run {
			continue
		}
		log.Info(log.ContextTransfer, fmt.Sprintf("set variable %s", e.Id))

		if err := importCheckResultAndApply(ctx, tx, variable.Set_tx(ctx, tx, e), e.Id, idMapSkipped); err != nil {
			return err
		}
	}

	// widgets
	for _, e := range mod.Widgets {
		run, err := importCheckRunAndSave(ctx, tx, firstRun, e.Id, idMapSkipped)
		if err != nil {
			return err
		}
		if !run {
			continue
		}
		log.Info(log.ContextTransfer, fmt.Sprintf("set widget %s", e.Id))

		if err := importCheckResultAndApply(ctx, tx, widget.Set_tx(ctx, tx, e), e.Id, idMapSkipped); err != nil {
			return err
		}
	}

	// PG functions, refer to relations/attributes/pg_functions (self reference)
	for _, e := range mod.PgFunctions {
		run, err := importCheckRunAndSave(ctx, tx, firstRun, e.Id, idMapSkipped)
		if err != nil {
			return err
		}
		if !run {
			continue
		}
		log.Info(log.ContextTransfer, fmt.Sprintf("set PG function %s", e.Id))

		if err := importCheckResultAndApply(ctx, tx, pgFunction.Set_tx(ctx, tx, e), e.Id, idMapSkipped); err != nil {
			return err
		}
	}

	// PG triggers, refer to PG functions
	for _, e := range mod.PgTriggers {
		run, err := importCheckRunAndSave(ctx, tx, firstRun, e.Id, idMapSkipped)
		if err != nil {
			return err
		}
		if !run {
			continue
		}
		log.Info(log.ContextTransfer, fmt.Sprintf("set trigger %s", e.Id))

		if err := importCheckResultAndApply(ctx, tx, pgTrigger.Set_tx(ctx, tx, e), e.Id, idMapSkipped); err != nil {
			return err
		}
	}

	// PG indexes
	for _, relation := range mod.Relations {
		for _, e := range relation.Indexes {
			run, err := importCheckRunAndSave(ctx, tx, firstRun, e.Id, idMapSkipped)
			if err != nil {
				return err
			}
			if !run {
				continue
			}
			log.Info(log.ContextTransfer, fmt.Sprintf("set index %s", e.Id))

			if err := importCheckResultAndApply(ctx, tx, pgIndex.Set_tx(ctx, tx, e), e.Id, idMapSkipped); err != nil {
				return err
			}
		}
	}

	// forms, refer to relations/attributes/collections/JS functions
	for _, e := range mod.Forms {
		run, err := importCheckRunAndSave(ctx, tx, firstRun, e.Id, idMapSkipped)
		if err != nil {
			return err
		}
		if !run {
			continue
		}
		log.Info(log.ContextTransfer, fmt.Sprintf("set form %s", e.Id))

		if err := importCheckResultAndApply(ctx, tx, form.Set_tx(ctx, tx, e), e.Id, idMapSkipped); err != nil {
			return err
		}
	}

	// login forms, refer to forms/attributes
	for _, e := range mod.LoginForms {
		run, err := importCheckRunAndSave(ctx, tx, firstRun, e.Id, idMapSkipped)
		if err != nil {
			return err
		}
		if !run {
			continue
		}
		log.Info(log.ContextTransfer, fmt.Sprintf("set login form %s", e.Id))

		if err := importCheckResultAndApply(ctx, tx, loginForm.Set_tx(
			ctx, tx, e.ModuleId, e.Id, e.AttributeIdLogin, e.AttributeIdLookup,
			e.FormId, e.Name, e.Captions), e.Id, idMapSkipped); err != nil {

			return err
		}
	}

	// menu tabs, refer to icons
	for i, e := range mod.MenuTabs {
		run, err := importCheckRunAndSave(ctx, tx, firstRun, e.Id, idMapSkipped)
		if err != nil {
			return err
		}
		if !run {
			continue
		}
		log.Info(log.ContextTransfer, fmt.Sprintf("set menu tab %s", e.Id))

		if err := importCheckResultAndApply(ctx, tx, menuTab.Set_tx(ctx, tx, i, e), e.Id, idMapSkipped); err != nil {
			return err
		}
	}

	// roles, refer to relations/attributes/menu
	for _, e := range mod.Roles {
		run, err := importCheckRunAndSave(ctx, tx, firstRun, e.Id, idMapSkipped)
		if err != nil {
			return err
		}
		if !run {
			continue
		}
		log.Info(log.ContextTransfer, fmt.Sprintf("set role %s", e.Id))

		if err := importCheckResultAndApply(ctx, tx, role.Set_tx(ctx, tx, e), e.Id, idMapSkipped); err != nil {
			return err
		}
	}

	// JS functions, refer to forms/fields/roles/pg_functions/js_functions (self reference)
	for _, e := range mod.JsFunctions {
		run, err := importCheckRunAndSave(ctx, tx, firstRun, e.Id, idMapSkipped)
		if err != nil {
			return err
		}
		if !run {
			continue
		}
		log.Info(log.ContextTransfer, fmt.Sprintf("set JS function %s", e.Id))

		if err := importCheckResultAndApply(ctx, tx, jsFunction.Set_tx(ctx, tx, e), e.Id, idMapSkipped); err != nil {
			return err
		}
	}

	// client events
	// refer to JS functions
	for _, e := range mod.ClientEvents {
		run, err := importCheckRunAndSave(ctx, tx, firstRun, e.Id, idMapSkipped)
		if err != nil {
			return err
		}
		if !run {
			continue
		}
		log.Info(log.ContextTransfer, fmt.Sprintf("set client event %s", e.Id))

		if err := importCheckResultAndApply(ctx, tx, clientEvent.Set_tx(ctx, tx, e), e.Id, idMapSkipped); err != nil {
			return err
		}
	}

	// presets, refer to relations/attributes/other presets
	// can fail because deletions happen after import and presets depend on the state of relations/attributes
	//  which might loose constraints (example: attribute with NOT NULL removed)
	// unprotected presets are optional (can be deleted within instance)
	//  because of this some preset referrals might not work and are ignored
	for _, relation := range mod.Relations {
		for _, e := range relation.Presets {
			run, err := importCheckRunAndSave(ctx, tx, firstRun, e.Id, idMapSkipped)
			if err != nil {
				return err
			}
			if !run {
				continue
			}
			log.Info(log.ContextTransfer, fmt.Sprintf("set preset %s", e.Id))

			// special case
			// presets can fail import because referenced, unprotected presets were deleted or unique constraints are broken
			// if preset itself is unprotected, we try until the last loop and then give up
			if lastRun && !e.Protected {
				log.Info(log.ContextTransfer, "import failed to resolve unprotected preset until last loop, it will be ignored")
				if err := importCheckResultAndApply(ctx, tx, nil, e.Id, idMapSkipped); err != nil {
					return err
				}
				continue
			}

			if err := importCheckResultAndApply(ctx, tx, preset.Set_tx(ctx, tx, e.RelationId,
				e.Id, e.Name, e.Protected, e.Values), e.Id, idMapSkipped); err != nil {

				return err
			}
		}
	}
	return nil
}

// checks if this action needs to run and sets savepoint inside DB transaction if so
// returns true if action needs to run
func importCheckRunAndSave(ctx context.Context, tx pgx.Tx, firstRun bool, entityId uuid.UUID,
	idMapSkipped map[uuid.UUID]types.Void) (bool, error) {

	_, skipped := idMapSkipped[entityId]
	needsToRun := firstRun || skipped

	if !needsToRun {
		return false, nil
	}

	if _, err := tx.Exec(ctx, `SAVEPOINT transfer_import`); err != nil {
		return false, err
	}
	return true, nil
}

// checks if action was successful and releases/rollbacks savepoints accordingly
// stores entity ID in skip map, if unsuccessful
func importCheckResultAndApply(ctx context.Context, tx pgx.Tx, resultErr error, entityId uuid.UUID,
	idMapSkipped map[uuid.UUID]types.Void) error {

	if resultErr == nil {
		if _, err := tx.Exec(ctx, `RELEASE SAVEPOINT transfer_import`); err != nil {
			return err
		}
		if _, exists := idMapSkipped[entityId]; exists {
			delete(idMapSkipped, entityId)
		}
		return nil
	}

	// error case
	log.Info(log.ContextTransfer, fmt.Sprintf("skipped entity on this run, error: %s", resultErr))

	if _, err := tx.Exec(ctx, `ROLLBACK TO SAVEPOINT transfer_import`); err != nil {
		return err
	}
	idMapSkipped[entityId] = types.Void{}
	return nil
}

func parseModulesFromPaths_tx(ctx context.Context, tx pgx.Tx, filePaths []string, moduleIdMapImportMeta map[uuid.UUID]importMeta) ([]types.Module, error) {
	cache.Schema_mx.RLock()
	defer cache.Schema_mx.RUnlock()

	modules := make([]types.Module, 0)

	log.Info(log.ContextTransfer, fmt.Sprintf("import is parsing %d module files", len(filePaths)))

	// read all modules from file paths
	for _, filePath := range filePaths {

		jsonFileData, err := os.ReadFile(filePath)
		if err != nil {
			return modules, err
		}

		// verify content, signature & hash
		hashed, err := verifyContent(&jsonFileData)
		hashedStr := base64.URLEncoding.EncodeToString(hashed[:])
		if err != nil {
			return modules, err
		}

		var fileData types.TransferFile
		if err := json.Unmarshal(jsonFileData, &fileData); err != nil {
			return modules, err
		}
		moduleId := fileData.Content.Module.Id

		log.Info(log.ContextTransfer, fmt.Sprintf("import is validating module '%s' v%d",
			fileData.Content.Module.Name, fileData.Content.Module.ReleaseBuild))

		// verify application compatibility
		if err := verifyCompatibilityWithApp(fileData.Content.Module.ReleaseBuildApp); err != nil {
			return modules, err
		}

		// check whether module is imported anew or updated
		exModule, isModuleUpgrade := cache.ModuleIdMap[moduleId]

		if isModuleUpgrade {

			// check for newer version of installed module
			if exModule.ReleaseBuild >= fileData.Content.Module.ReleaseBuild {

				log.Info(log.ContextTransfer, fmt.Sprintf("import of module '%s' not required, same or newer version (%d -> %d) installed",
					fileData.Content.Module.Name, exModule.ReleaseBuild,
					fileData.Content.Module.ReleaseBuild))

				continue
			}

			// check whether installed module hash changed at all
			hashedStrEx, err := module_meta.GetHash_tx(ctx, tx, moduleId)
			if err != nil {
				return modules, err
			}

			if hashedStr == hashedStrEx {
				log.Info(log.ContextTransfer, fmt.Sprintf("import of module '%s' not required, no changes",
					fileData.Content.Module.Name))

				continue
			}
		}

		// check whether module was added previously (multiple import files used with similar modules)
		if _, exists := moduleIdMapImportMeta[moduleId]; exists {
			if moduleIdMapImportMeta[moduleId].module.ReleaseBuild >= fileData.Content.Module.ReleaseBuild {
				log.Info(log.ContextTransfer, fmt.Sprintf("import of module '%s' not required, same or newer version (%d -> %d) to be added",
					fileData.Content.Module.Name, moduleIdMapImportMeta[moduleId].module.ReleaseBuild,
					fileData.Content.Module.ReleaseBuild))

				continue
			}
		}

		log.Info(log.ContextTransfer, fmt.Sprintf("import will install module '%s' v%d",
			fileData.Content.Module.Name, fileData.Content.Module.ReleaseBuild))

		moduleIdMapImportMeta[moduleId] = importMeta{
			filePath: filePath,
			hash:     hashedStr,
			isNew:    !isModuleUpgrade,
			module:   fileData.Content.Module,
		}
	}

	// return modules in optimized import order
	// add modules in order of least dependencies
	moduleIdsAdded := make([]uuid.UUID, 0)
	moduleIdsSort := make([]uuid.UUID, 0)
	moduleNames := make([]string, 0)

	for id, _ := range moduleIdMapImportMeta {
		moduleIdsSort = append(moduleIdsSort, id)
	}
	sort.SliceStable(moduleIdsSort, func(i, j int) bool {
		return len(moduleIdMapImportMeta[moduleIdsSort[i]].module.DependsOn) <
			len(moduleIdMapImportMeta[moduleIdsSort[j]].module.DependsOn)
	})

	// finalize import order
	var addModule func(id uuid.UUID)
	addModule = func(id uuid.UUID) {
		if slices.Contains(moduleIdsAdded, id) {
			return
		}

		// add ID before dependencies to avoid circular references
		moduleIdsAdded = append(moduleIdsAdded, id)

		// dependencies are imported first
		for _, dependId := range moduleIdMapImportMeta[id].module.DependsOn {
			if _, exists := moduleIdMapImportMeta[dependId]; exists {
				addModule(dependId)
			}
		}

		modules = append(modules, moduleIdMapImportMeta[id].module)
		moduleNames = append(moduleNames, moduleIdMapImportMeta[id].module.Name)
	}
	for _, id := range moduleIdsSort {
		addModule(id)
	}

	log.Info(log.ContextTransfer, fmt.Sprintf("import has decided on installation order: %s",
		strings.Join(moduleNames, ", ")))

	return modules, nil
}<|MERGE_RESOLUTION|>--- conflicted
+++ resolved
@@ -33,7 +33,6 @@
 	"r3/schema/preset"
 	"r3/schema/relation"
 	"r3/schema/role"
-	"r3/schema/searchBar"
 	"r3/schema/variable"
 	"r3/schema/widget"
 	"r3/tools"
@@ -59,7 +58,7 @@
 	Import_mx.Lock()
 	defer Import_mx.Unlock()
 
-	log.Info(log.ContextTransfer, fmt.Sprintf("start import for modules from file(s): '%s'", strings.Join(filePathsImport, "', '")))
+	log.Info("transfer", fmt.Sprintf("start import for modules from file(s): '%s'", strings.Join(filePathsImport, "', '")))
 
 	// extract module packages
 	filePathsModules := make([]string, 0)
@@ -121,10 +120,10 @@
 				return errors.New("import loop count exceeded")
 			}
 		}
-		log.Info(log.ContextTransfer, fmt.Sprintf("import loop %d started", loopsRan+1))
+		log.Info("transfer", fmt.Sprintf("import loop %d started", loopsRan+1))
 
 		for _, m := range modules {
-			log.Info(log.ContextTransfer, fmt.Sprintf("import START, module '%s', %s", m.Name, m.Id))
+			log.Info("transfer", fmt.Sprintf("import START, module '%s', %s", m.Name, m.Id))
 
 			/* execution order
 			1. delete to be removed triggers (only need to run once), known issues:
@@ -149,7 +148,7 @@
 					return err
 				}
 			}
-			log.Info(log.ContextTransfer, fmt.Sprintf("import END, module '%s', %s", m.Name, m.Id))
+			log.Info("transfer", fmt.Sprintf("import END, module '%s', %s", m.Name, m.Id))
 		}
 	}
 
@@ -169,15 +168,11 @@
 		}
 	}
 
-<<<<<<< HEAD
-	log.Info(log.ContextTransfer, "module files were moved to transfer path if imported")
-=======
 	if err := tx.Commit(ctx); err != nil {
 		return err
 	}
 
 	log.Info("transfer", "module files were moved to transfer path if imported")
->>>>>>> a109c0df
 
 	// update schema cache
 	moduleIdsUpdated := make([]uuid.UUID, 0)
@@ -212,7 +207,7 @@
 		return err
 	}
 	if run {
-		log.Info(log.ContextTransfer, fmt.Sprintf("set module '%s' v%d, %s",
+		log.Info("transfer", fmt.Sprintf("set module '%s' v%d, %s",
 			mod.Name, mod.ReleaseBuild, mod.Id))
 
 		if err := importCheckResultAndApply(ctx, tx, module.Set_tx(ctx, tx, mod), mod.Id, idMapSkipped); err != nil {
@@ -229,7 +224,7 @@
 		if !run {
 			continue
 		}
-		log.Info(log.ContextTransfer, fmt.Sprintf("set article %s", e.Id))
+		log.Info("transfer", fmt.Sprintf("set article %s", e.Id))
 
 		if err := importCheckResultAndApply(ctx, tx, article.Set_tx(ctx, tx, e.ModuleId,
 			e.Id, e.Name, e.Captions), e.Id, idMapSkipped); err != nil {
@@ -247,7 +242,7 @@
 		if !run {
 			continue
 		}
-		log.Info(log.ContextTransfer, fmt.Sprintf("set icon %s", e.Id))
+		log.Info("transfer", fmt.Sprintf("set icon %s", e.Id))
 
 		if err := importCheckResultAndApply(ctx, tx, icon.Set_tx(ctx, tx, e.ModuleId,
 			e.Id, e.Name, e.File, true), e.Id, idMapSkipped); err != nil {
@@ -265,7 +260,7 @@
 		if !run {
 			continue
 		}
-		log.Info(log.ContextTransfer, fmt.Sprintf("set relation %s", e.Id))
+		log.Info("transfer", fmt.Sprintf("set relation %s", e.Id))
 
 		if err := importCheckResultAndApply(ctx, tx, relation.Set_tx(ctx, tx, e), e.Id, idMapSkipped); err != nil {
 			return err
@@ -287,7 +282,7 @@
 			if !run {
 				continue
 			}
-			log.Info(log.ContextTransfer, fmt.Sprintf("set PK attribute %s", e.Id))
+			log.Info("transfer", fmt.Sprintf("set PK attribute %s", e.Id))
 
 			if err := importCheckResultAndApply(ctx, tx, attribute.Set_tx(ctx, tx, e), e.Id, idMapSkipped); err != nil {
 				return err
@@ -309,7 +304,7 @@
 			if !run {
 				continue
 			}
-			log.Info(log.ContextTransfer, fmt.Sprintf("set attribute %s", e.Id))
+			log.Info("transfer", fmt.Sprintf("set attribute %s", e.Id))
 
 			if err := importCheckResultAndApply(ctx, tx, attribute.Set_tx(ctx, tx, e), e.Id, idMapSkipped); err != nil {
 				return err
@@ -326,7 +321,7 @@
 		if !run {
 			continue
 		}
-		log.Info(log.ContextTransfer, fmt.Sprintf("set collection %s", e.Id))
+		log.Info("transfer", fmt.Sprintf("set collection %s", e.Id))
 
 		if err := importCheckResultAndApply(ctx, tx, collection.Set_tx(ctx, tx,
 			e.ModuleId, e.Id, e.IconId, e.Name, e.Columns, e.Query, e.InHeader),
@@ -345,25 +340,9 @@
 		if !run {
 			continue
 		}
-		log.Info(log.ContextTransfer, fmt.Sprintf("set API %s", e.Id))
+		log.Info("transfer", fmt.Sprintf("set API %s", e.Id))
 
 		if err := importCheckResultAndApply(ctx, tx, api.Set_tx(ctx, tx, e), e.Id, idMapSkipped); err != nil {
-			return err
-		}
-	}
-
-	// search bars
-	for _, e := range mod.SearchBars {
-		run, err := importCheckRunAndSave(ctx, tx, firstRun, e.Id, idMapSkipped)
-		if err != nil {
-			return err
-		}
-		if !run {
-			continue
-		}
-		log.Info(log.ContextTransfer, fmt.Sprintf("set search bar %s", e.Id))
-
-		if err := importCheckResultAndApply(ctx, tx, searchBar.Set_tx(ctx, tx, e), e.Id, idMapSkipped); err != nil {
 			return err
 		}
 	}
@@ -377,7 +356,7 @@
 		if !run {
 			continue
 		}
-		log.Info(log.ContextTransfer, fmt.Sprintf("set variable %s", e.Id))
+		log.Info("transfer", fmt.Sprintf("set variable %s", e.Id))
 
 		if err := importCheckResultAndApply(ctx, tx, variable.Set_tx(ctx, tx, e), e.Id, idMapSkipped); err != nil {
 			return err
@@ -393,7 +372,7 @@
 		if !run {
 			continue
 		}
-		log.Info(log.ContextTransfer, fmt.Sprintf("set widget %s", e.Id))
+		log.Info("transfer", fmt.Sprintf("set widget %s", e.Id))
 
 		if err := importCheckResultAndApply(ctx, tx, widget.Set_tx(ctx, tx, e), e.Id, idMapSkipped); err != nil {
 			return err
@@ -409,7 +388,7 @@
 		if !run {
 			continue
 		}
-		log.Info(log.ContextTransfer, fmt.Sprintf("set PG function %s", e.Id))
+		log.Info("transfer", fmt.Sprintf("set PG function %s", e.Id))
 
 		if err := importCheckResultAndApply(ctx, tx, pgFunction.Set_tx(ctx, tx, e), e.Id, idMapSkipped); err != nil {
 			return err
@@ -425,7 +404,7 @@
 		if !run {
 			continue
 		}
-		log.Info(log.ContextTransfer, fmt.Sprintf("set trigger %s", e.Id))
+		log.Info("transfer", fmt.Sprintf("set trigger %s", e.Id))
 
 		if err := importCheckResultAndApply(ctx, tx, pgTrigger.Set_tx(ctx, tx, e), e.Id, idMapSkipped); err != nil {
 			return err
@@ -442,7 +421,7 @@
 			if !run {
 				continue
 			}
-			log.Info(log.ContextTransfer, fmt.Sprintf("set index %s", e.Id))
+			log.Info("transfer", fmt.Sprintf("set index %s", e.Id))
 
 			if err := importCheckResultAndApply(ctx, tx, pgIndex.Set_tx(ctx, tx, e), e.Id, idMapSkipped); err != nil {
 				return err
@@ -459,7 +438,7 @@
 		if !run {
 			continue
 		}
-		log.Info(log.ContextTransfer, fmt.Sprintf("set form %s", e.Id))
+		log.Info("transfer", fmt.Sprintf("set form %s", e.Id))
 
 		if err := importCheckResultAndApply(ctx, tx, form.Set_tx(ctx, tx, e), e.Id, idMapSkipped); err != nil {
 			return err
@@ -475,7 +454,7 @@
 		if !run {
 			continue
 		}
-		log.Info(log.ContextTransfer, fmt.Sprintf("set login form %s", e.Id))
+		log.Info("transfer", fmt.Sprintf("set login form %s", e.Id))
 
 		if err := importCheckResultAndApply(ctx, tx, loginForm.Set_tx(
 			ctx, tx, e.ModuleId, e.Id, e.AttributeIdLogin, e.AttributeIdLookup,
@@ -494,7 +473,7 @@
 		if !run {
 			continue
 		}
-		log.Info(log.ContextTransfer, fmt.Sprintf("set menu tab %s", e.Id))
+		log.Info("transfer", fmt.Sprintf("set menu tab %s", e.Id))
 
 		if err := importCheckResultAndApply(ctx, tx, menuTab.Set_tx(ctx, tx, i, e), e.Id, idMapSkipped); err != nil {
 			return err
@@ -510,7 +489,7 @@
 		if !run {
 			continue
 		}
-		log.Info(log.ContextTransfer, fmt.Sprintf("set role %s", e.Id))
+		log.Info("transfer", fmt.Sprintf("set role %s", e.Id))
 
 		if err := importCheckResultAndApply(ctx, tx, role.Set_tx(ctx, tx, e), e.Id, idMapSkipped); err != nil {
 			return err
@@ -526,7 +505,7 @@
 		if !run {
 			continue
 		}
-		log.Info(log.ContextTransfer, fmt.Sprintf("set JS function %s", e.Id))
+		log.Info("transfer", fmt.Sprintf("set JS function %s", e.Id))
 
 		if err := importCheckResultAndApply(ctx, tx, jsFunction.Set_tx(ctx, tx, e), e.Id, idMapSkipped); err != nil {
 			return err
@@ -543,7 +522,7 @@
 		if !run {
 			continue
 		}
-		log.Info(log.ContextTransfer, fmt.Sprintf("set client event %s", e.Id))
+		log.Info("transfer", fmt.Sprintf("set client event %s", e.Id))
 
 		if err := importCheckResultAndApply(ctx, tx, clientEvent.Set_tx(ctx, tx, e), e.Id, idMapSkipped); err != nil {
 			return err
@@ -564,13 +543,13 @@
 			if !run {
 				continue
 			}
-			log.Info(log.ContextTransfer, fmt.Sprintf("set preset %s", e.Id))
+			log.Info("transfer", fmt.Sprintf("set preset %s", e.Id))
 
 			// special case
 			// presets can fail import because referenced, unprotected presets were deleted or unique constraints are broken
 			// if preset itself is unprotected, we try until the last loop and then give up
 			if lastRun && !e.Protected {
-				log.Info(log.ContextTransfer, "import failed to resolve unprotected preset until last loop, it will be ignored")
+				log.Info("transfer", "import failed to resolve unprotected preset until last loop, it will be ignored")
 				if err := importCheckResultAndApply(ctx, tx, nil, e.Id, idMapSkipped); err != nil {
 					return err
 				}
@@ -621,7 +600,7 @@
 	}
 
 	// error case
-	log.Info(log.ContextTransfer, fmt.Sprintf("skipped entity on this run, error: %s", resultErr))
+	log.Info("transfer", fmt.Sprintf("skipped entity on this run, error: %s", resultErr))
 
 	if _, err := tx.Exec(ctx, `ROLLBACK TO SAVEPOINT transfer_import`); err != nil {
 		return err
@@ -636,7 +615,7 @@
 
 	modules := make([]types.Module, 0)
 
-	log.Info(log.ContextTransfer, fmt.Sprintf("import is parsing %d module files", len(filePaths)))
+	log.Info("transfer", fmt.Sprintf("import is parsing %d module files", len(filePaths)))
 
 	// read all modules from file paths
 	for _, filePath := range filePaths {
@@ -659,7 +638,7 @@
 		}
 		moduleId := fileData.Content.Module.Id
 
-		log.Info(log.ContextTransfer, fmt.Sprintf("import is validating module '%s' v%d",
+		log.Info("transfer", fmt.Sprintf("import is validating module '%s' v%d",
 			fileData.Content.Module.Name, fileData.Content.Module.ReleaseBuild))
 
 		// verify application compatibility
@@ -675,7 +654,7 @@
 			// check for newer version of installed module
 			if exModule.ReleaseBuild >= fileData.Content.Module.ReleaseBuild {
 
-				log.Info(log.ContextTransfer, fmt.Sprintf("import of module '%s' not required, same or newer version (%d -> %d) installed",
+				log.Info("transfer", fmt.Sprintf("import of module '%s' not required, same or newer version (%d -> %d) installed",
 					fileData.Content.Module.Name, exModule.ReleaseBuild,
 					fileData.Content.Module.ReleaseBuild))
 
@@ -689,7 +668,7 @@
 			}
 
 			if hashedStr == hashedStrEx {
-				log.Info(log.ContextTransfer, fmt.Sprintf("import of module '%s' not required, no changes",
+				log.Info("transfer", fmt.Sprintf("import of module '%s' not required, no changes",
 					fileData.Content.Module.Name))
 
 				continue
@@ -699,7 +678,7 @@
 		// check whether module was added previously (multiple import files used with similar modules)
 		if _, exists := moduleIdMapImportMeta[moduleId]; exists {
 			if moduleIdMapImportMeta[moduleId].module.ReleaseBuild >= fileData.Content.Module.ReleaseBuild {
-				log.Info(log.ContextTransfer, fmt.Sprintf("import of module '%s' not required, same or newer version (%d -> %d) to be added",
+				log.Info("transfer", fmt.Sprintf("import of module '%s' not required, same or newer version (%d -> %d) to be added",
 					fileData.Content.Module.Name, moduleIdMapImportMeta[moduleId].module.ReleaseBuild,
 					fileData.Content.Module.ReleaseBuild))
 
@@ -707,7 +686,7 @@
 			}
 		}
 
-		log.Info(log.ContextTransfer, fmt.Sprintf("import will install module '%s' v%d",
+		log.Info("transfer", fmt.Sprintf("import will install module '%s' v%d",
 			fileData.Content.Module.Name, fileData.Content.Module.ReleaseBuild))
 
 		moduleIdMapImportMeta[moduleId] = importMeta{
@@ -756,7 +735,7 @@
 		addModule(id)
 	}
 
-	log.Info(log.ContextTransfer, fmt.Sprintf("import has decided on installation order: %s",
+	log.Info("transfer", fmt.Sprintf("import has decided on installation order: %s",
 		strings.Join(moduleNames, ", ")))
 
 	return modules, nil
