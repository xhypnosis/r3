--- conflicted
+++ resolved
@@ -1,7 +1,6 @@
 export { MyStoreLocal as default };
 
 const MyStoreLocal = {
-<<<<<<< HEAD
   namespaced: true,
   state: {
     activated: false, // application is activated via valid license file
@@ -18,12 +17,20 @@
     companyName: "", // custom company name on login screen
     companyWelcome: "", // custom welcome message on login screen
     css: "", // custom CSS, applied to everything
+    globalSearchOptions: {
+      // global search options
+      dictionary: null,
+      limit: 5,
+      openAsPopUp: true,
+      showHeader: false,
+    },
     loginBackground: 0, // background image for login page
     loginFavorites: {
       // favorites set by login
       dateCache: 0, // to check if current cached values are up-to-date
       moduleIdMap: {}, // favorites by module ID
     },
+    loginNoCred: false, // login is without locally known credentials (as in public or external auth such as Open ID Connect)
     loginOptions: {
       // field options set by login (might include options besides fields in the future)
       dateCache: 0, // used to get delta changes since last retrieval
@@ -39,6 +46,12 @@
     loginKeyAes: null, // en-/decryption key for login private key
     loginKeySalt: null, // salt for login key KDF
     menuIdMapOpen: {}, // map of menu IDs with open state (true/false)
+    openIdAuthDetails: {
+      // details of last Open ID Connect authentication attempt
+      codeVerifier: null, // verifier code for PKCE
+      oauthClientId: null, // local ID of OAUTH2 client
+      state: null, // random state generated before auth call, to verify request came from this frontend
+    },
     token: "", // JWT token
     tokenKeep: false, // keep JWT token between sessions
     widgetFlow: "column", // direction of widget groups (column, row)
@@ -98,6 +111,10 @@
     css(state, payload) {
       state.css = payload;
       set("css", payload);
+    },
+    globalSearchOptions(state, payload) {
+      state.globalSearchOptions = payload;
+      set("globalSearchOptions", payload);
     },
     loginBackground(state, payload) {
       state.loginBackground = payload;
@@ -129,6 +146,10 @@
     loginKeySalt(state, payload) {
       state.loginKeySalt = payload;
       set("loginKeySalt", payload);
+    },
+    loginNoCred(state, payload) {
+      state.loginNoCred = payload;
+      set("loginNoCred", payload);
     },
     loginOption(state, payload) {
       const getOptions = (obj, fieldId) =>
@@ -151,164 +172,6 @@
           value.length === 0) ||
         (typeof value === "string" && value === "") ||
         (typeof value === "number" && value === 0);
-=======
-	namespaced:true,
-	state:{
-		activated:false,         // application is activated via valid license file
-		appName:'App Name',      
-		appNameShort:'App',      
-		appVersion:'',           // application version, full string (1.2.0.3422)
-		appVersionBuild:0,       // application version, build number (3422)
-		builderOptionMap:{},     // map builder options
-		companyColorHeader:'',   // custom color on header
-		companyColorLogin:'',    // custom color on login screen
-		companyLoginImage:'',    // custom login background image
-		companyLogo:'',          // custom company logo
-		companyLogoUrl:'',       // custom company logo, href URL when clicked on
-		companyName:'',          // custom company name on login screen
-		companyWelcome:'',       // custom welcome message on login screen
-		css:'',                  // custom CSS, applied to everything
-		globalSearchOptions:{    // global search options
-			dictionary:null,
-			limit:5,
-			openAsPopUp:true,
-			showHeader:false
-		},
-		loginBackground:0,       // background image for login page
-		loginFavorites:{         // favorites set by login
-			dateCache:0,         // to check if current cached values are up-to-date
-			moduleIdMap:{}       // favorites by module ID
-		},
-		loginNoCred:false,       // login is without locally known credentials (as in public or external auth such as Open ID Connect)
-		loginOptions:{           // field options set by login (might include options besides fields in the future)
-			dateCache:0,         // used to get delta changes since last retrieval
-			favoriteIdMap:{},    // field options for favorite forms (includes options for fields)
-			fieldIdMap:{}        // field options for generic forms
-		},
-		loginOptionsMobile:{     // same as loginOptions (s. above) but for mobile view
-			dateCache:0,
-			favoriteIdMap:{},
-			fieldIdMap:{}
-		},
-		loginKeyAes:null,        // en-/decryption key for login private key
-		loginKeySalt:null,       // salt for login key KDF
-		menuIdMapOpen:{},        // map of menu IDs with open state (true/false)
-		openIdAuthDetails:{      // details of last Open ID Connect authentication attempt
-			codeVerifier:null,   // verifier code for PKCE
-			oauthClientId:null,  // local ID of OAUTH2 client
-			state:null           // random state generated before auth call, to verify request came from this frontend
-		},
-		token:'',                // JWT token
-		tokenKeep:false,         // keep JWT token between sessions
-		widgetFlow:'column',     // direction of widget groups (column, row)
-		widgetWidth:1600         // max. width of widget groups
-	},
-	mutations:{
-		activated(state,payload) {
-			state.activated = payload;
-			set('activated',payload);
-		},
-		appName(state,payload) {
-			state.appName = payload;
-			set('appName',payload);
-		},
-		appNameShort(state,payload) {
-			state.appNameShort = payload;
-			set('appNameShort',payload);
-		},
-		appVersion(state,payload) {
-			state.appVersion = payload;
-			state.appVersionBuild = parseInt(payload.replace(/^\d+\.\d+\.\d+\./,''));
-			set('appVersion',state.appVersion);
-			set('appVersionBuild',state.appVersionBuild);
-		},
-		builderOptionSet(state,payload) {
-			state.builderOptionMap[payload.name] = payload.value;
-			set('builderOptionMap',state.builderOptionMap);
-		},
-		companyColorHeader(state,payload) {
-			state.companyColorHeader = payload;
-			set('companyColorHeader',payload);
-		},
-		companyColorLogin(state,payload) {
-			state.companyColorLogin = payload;
-			set('companyColorLogin',payload);
-		},
-		companyLoginImage(state,payload) {
-			state.companyLoginImage = payload;
-			set('companyLoginImage',payload);
-		},
-		companyLogo(state,payload) {
-			state.companyLogo = payload;
-			set('companyLogo',payload);
-		},
-		companyLogoUrl(state,payload) {
-			state.companyLogoUrl = payload;
-			set('companyLogoUrl',payload);
-		},
-		companyName(state,payload) {
-			state.companyName = payload;
-			set('companyName',payload);
-		},
-		companyWelcome(state,payload) {
-			state.companyWelcome = payload;
-			set('companyWelcome',payload);
-		},
-		css(state,payload) {
-			state.css = payload;
-			set('css',payload);
-		},
-		globalSearchOptions(state,payload) {
-			state.globalSearchOptions = payload;
-			set('globalSearchOptions',payload);
-		},
-		loginBackground(state,payload) {
-			state.loginBackground = payload;
-			set('loginBackground',payload);
-		},
-		loginCachesClear(state,payload) {
-			state.loginFavorites     = { dateCache:0, moduleIdMap:{} };
-			state.loginOptions       = { dateCache:0, favoriteIdMap:{}, fieldIdMap:{} };
-			state.loginOptionsMobile = { dateCache:0, favoriteIdMap:{}, fieldIdMap:{} };
-			set('loginFavorites',state.loginFavorites);
-			set('loginOptions',state.loginOptions);
-			set('loginOptionsMobile',state.loginOptionsMobile);
-		},
-		loginFavorites(state,payload) {
-			if(payload.dateCache === state.loginFavorites.dateCache)
-				return;
-
-			state.loginFavorites.dateCache   = payload.dateCache;
-			state.loginFavorites.moduleIdMap = payload.moduleIdMap;
-			set('loginFavorites',state.loginFavorites);
-		},
-		loginKeyAes(state,payload) {
-			state.loginKeyAes = payload;
-			set('loginKeyAes',payload);
-		},
-		loginKeySalt(state,payload) {
-			state.loginKeySalt = payload;
-			set('loginKeySalt',payload);
-		},
-		loginNoCred(state,payload) {
-			state.loginNoCred = payload;
-			set('loginNoCred',payload);
-		},
-		loginOption(state,payload) {
-			const getOptions = (obj,fieldId) => obj[fieldId] === undefined ? {} : JSON.parse(JSON.stringify(obj[fieldId]));
-			const favoriteId = payload.favoriteId; // optional, if options are set in context of favorite form
-			const fieldId    = payload.fieldId;
-			const isMobile   = payload.isMobile;
-			const base       = isMobile ? state.loginOptionsMobile : state.loginOptions;
-			const name       = payload.name;
-			const value      = JSON.parse(JSON.stringify(payload.value));
-			const isEmptyValue =
-				value === null ||
-				typeof value === 'object' && !Array.isArray(value) && Object.keys(value).length === 0 ||
-				typeof value === 'object' && Array.isArray(value)  && value.length === 0 ||
-				typeof value === 'string' && value === '' ||
-				typeof value === 'number' && value === 0;
->>>>>>> 4af97247
 
       // overwrite target if options are set for favorite
       if (favoriteId !== null && base.favoriteIdMap[favoriteId] === undefined)
@@ -360,7 +223,6 @@
         )
           base.favoriteIdMap[o.favoriteId] = { fieldIdMap: {} };
 
-<<<<<<< HEAD
         const target =
           o.favoriteId !== null
             ? base.favoriteIdMap[o.favoriteId].fieldIdMap
@@ -371,12 +233,34 @@
       base.dateCache = payload.dateCache;
       set(payload.isMobile ? "loginOptionsMobile" : "loginOptions", base);
     },
+    loginOptionsClear(state, payload) {
+      state.loginOptions = { dateCache: 0, favoriteIdMap: {}, fieldIdMap: {} };
+      state.loginOptionsMobile = {
+        dateCache: 0,
+        favoriteIdMap: {},
+        fieldIdMap: {},
+      };
+      set("loginOptions", state.loginOptions);
+      set("loginOptionsMobile", state.loginOptionsMobile);
+    },
     menuIdMapOpenToggle(state, payload) {
       if (typeof state.menuIdMapOpen[payload] === "undefined")
         state.menuIdMapOpen[payload] = true;
       else state.menuIdMapOpen[payload] = !state.menuIdMapOpen[payload];
 
       set("menuIdMapOpen", state.menuIdMapOpen);
+    },
+    openIdAuthDetails(state, payload) {
+      state.openIdAuthDetails = payload;
+      set("openIdAuthDetails", payload);
+    },
+    openIdAuthDetailsReset(state, payload) {
+      state.openIdAuthDetails = {
+        codeVerifier: null,
+        oauthClientId: null,
+        state: null,
+      };
+      set("openIdAuthDetails", state.openIdAuthDetails);
     },
     token(state, payload) {
       state.token = payload;
@@ -426,12 +310,15 @@
     companyName: (state) => state.companyName,
     companyWelcome: (state) => state.companyWelcome,
     css: (state) => state.css,
+    globalSearchOptions: (state) => state.globalSearchOptions,
     loginFavorites: (state) => state.loginFavorites,
     loginKeyAes: (state) => state.loginKeyAes,
     loginKeySalt: (state) => state.loginKeySalt,
+    loginNoCred: (state) => state.loginNoCred,
     loginOptions: (state) => state.loginOptions,
     loginOptionsMobile: (state) => state.loginOptionsMobile,
     menuIdMapOpen: (state) => state.menuIdMapOpen,
+    openIdAuthDetails: (state) => state.openIdAuthDetails,
     token: (state) => state.token,
     tokenKeep: (state) => state.tokenKeep,
     widgetFlow: (state) => state.widgetFlow,
@@ -440,8 +327,8 @@
 };
 
 // read values from local storage on init
-let init = (function () {
-  for (let k in MyStoreLocal.state) {
+const init = (function () {
+  for (const k in MyStoreLocal.state) {
     const value = localStorage.getItem(k);
 
     if (value !== undefined && value !== null)
@@ -449,111 +336,6 @@
   }
 })();
 
-let set = function (name, value) {
+const set = function (name, value) {
   if (value !== undefined) localStorage.setItem(name, JSON.stringify(value));
-=======
-				target[o.fieldId] = JSON.parse(o.options);
-			}
-			base.dateCache = payload.dateCache;
-			set(payload.isMobile ? 'loginOptionsMobile' : 'loginOptions', base);
-		},
-		loginOptionsClear(state,payload) {
-			state.loginOptions       = { dateCache:0, favoriteIdMap:{}, fieldIdMap:{} };
-			state.loginOptionsMobile = { dateCache:0, favoriteIdMap:{}, fieldIdMap:{} };
-			set('loginOptions',state.loginOptions);
-			set('loginOptionsMobile',state.loginOptionsMobile);
-		},
-		menuIdMapOpenToggle(state,payload) {
-			if(typeof state.menuIdMapOpen[payload] === 'undefined')
-				state.menuIdMapOpen[payload] = true;
-			else
-				state.menuIdMapOpen[payload] = !state.menuIdMapOpen[payload];
-			
-			set('menuIdMapOpen',state.menuIdMapOpen);
-		},
-		openIdAuthDetails(state,payload) {
-			state.openIdAuthDetails = payload;
-			set('openIdAuthDetails',payload);
-		},
-		openIdAuthDetailsReset(state,payload) {
-			state.openIdAuthDetails = {
-				codeVerifier:null,
-				oauthClientId:null,
-				state:null
-			};
-			set('openIdAuthDetails',state.openIdAuthDetails);
-		},
-		token(state,payload) {
-			state.token = payload;
-			set('token',payload);
-		},
-		tokenKeep(state,payload) {
-			state.tokenKeep = payload;
-			set('tokenKeep',payload);
-		},
-		widgetFlow(state,payload) {
-			state.widgetFlow = payload;
-			set('widgetFlow',payload);
-		},
-		widgetWidth(state,payload) {
-			state.widgetWidth = payload;
-			set('widgetWidth',payload);
-		}
-	},
-	getters:{
-		customLogo:(state) => !state.activated || state.companyLogo === ''
-			? 'images/logo.png' : `data:image;base64,${state.companyLogo}`,
-		
-		customLogoUrl:(state) => !state.activated || state.companyLogoUrl === ''
-			? 'https://rei3.de/' : state.companyLogoUrl,
-			
-		loginBackground:(state) => state.companyLoginImage === ''
-			? `background-image:url('../images/backgrounds/${state.loginBackground}.webp');`
-			: `background-image:url(data:image;base64,${state.companyLoginImage});`,
-		
-		// simple getters    
-		activated:          (state) => state.activated,
-		appName:            (state) => state.appName,
-		appNameShort:       (state) => state.appNameShort,
-		appVersion:         (state) => state.appVersion,
-		appVersionBuild:    (state) => state.appVersionBuild,
-		builderOptionMap:   (state) => state.builderOptionMap,
-		companyColorHeader: (state) => state.companyColorHeader,
-		companyColorLogin:  (state) => state.companyColorLogin,
-		companyLoginImage:  (state) => state.companyLoginImage,
-		companyLogo:        (state) => state.companyLogo,
-		companyLogoUrl:     (state) => state.companyLogoUrl,
-		companyName:        (state) => state.companyName,
-		companyWelcome:     (state) => state.companyWelcome,
-		css:                (state) => state.css,
-		globalSearchOptions:(state) => state.globalSearchOptions,
-		loginFavorites:     (state) => state.loginFavorites,
-		loginKeyAes:        (state) => state.loginKeyAes,
-		loginKeySalt:       (state) => state.loginKeySalt,
-		loginNoCred:        (state) => state.loginNoCred,
-		loginOptions:       (state) => state.loginOptions,
-		loginOptionsMobile: (state) => state.loginOptionsMobile,
-		menuIdMapOpen:      (state) => state.menuIdMapOpen,
-		openIdAuthDetails:  (state) => state.openIdAuthDetails,
-		token:              (state) => state.token,
-		tokenKeep:          (state) => state.tokenKeep,
-		widgetFlow:         (state) => state.widgetFlow,
-		widgetWidth:        (state) => state.widgetWidth
-	}
-};
-
-// read values from local storage on init
-const init = function() {
-	for(const k in MyStoreLocal.state) {
-		const value = localStorage.getItem(k);
-		
-		if(value !== undefined && value !== null)
-			MyStoreLocal.state[k] = JSON.parse(value);
-	}
-}();
-
-const set = function(name,value) {
-	if(value !== undefined)
-		localStorage.setItem(name,JSON.stringify(value));
->>>>>>> 4af97247
 };