--- conflicted
+++ resolved
@@ -773,19 +773,10 @@
 				out.push('container');
 				out.push(s.field.direction);
 			}
-<<<<<<< HEAD
-			
-			if(s.isTextarea || s.isRichtext)
-				out.push('top-aligned');
-			
-			if(s.isHeader && s.field.richtext)
-				out.push('headerRichtext');
 			
 			if(s.flexDirParent === 'column' && (s.isHeader || s.isLineSingle))
 				out.push('noGrow');
 			
-=======
->>>>>>> a3112b7a
 			return out;
 		},
 		domStyle:(s) => {
@@ -804,7 +795,7 @@
 		fieldAttributeId:(s) => {
 			if(!s.isData) return false;
 			
-			const atrIdNm = s.field.attributeIdNm !== undefined ? s.field.attributeIdNm : null;
+			let atrIdNm = s.field.attributeIdNm !== undefined ? s.field.attributeIdNm : null;
 			return s.getIndexAttributeId(s.field.index,
 				s.field.attributeId,s.field.outsideIn === true,atrIdNm);
 		},
