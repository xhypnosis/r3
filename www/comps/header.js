import srcBase64Icon       from './shared/image.js';
import {formOpen}          from './shared/form.js';
import {getStringFilled}   from './shared/generic.js';
import {getCaption}        from './shared/language.js';
import {layoutSettleSpace} from './shared/layout.js';
import {getDateFormat}     from './shared/time.js';
import {
	getCollectionColumn,
	getConsumersEntries
} from './shared/collection.js';
export {MyHeader as default};

let MyHeader = {
	name:'my-header',
	template:`<div class="app-header shade noPrint" :class="{ isDark:isDark }" :style="bgStyle">
		
		<div ref="content" class="entries">
			
			<!-- module hover menu action -->
			<div class="entry no-wrap clickable" tabindex="0"
				v-if="!showModuleIcons && !pwaSingle"
				@click="$emit('show-module-hover-menu')"
				@keyup.enter="$emit('show-module-hover-menu')"
			>
				<img src="images/dots.png" />
			</div>
			
			<template v-if="!isMobile && isAdmin && !pwaSingle" >
				<router-link class="entry no-wrap clickable" to="/builder"
					v-if="builderEnabled"
					:title="capGen.button.openBuilder"
				>
					<img src="images/builder.png" />
				</router-link>
				
				<router-link class="entry no-wrap clickable" to="/admin">
					<img src="images/serverCog.png" />
					<span v-if="!productionMode">{{ capGen.maintenance }}</span>
				</router-link>
			</template>
			
			<!-- home page -->
			<router-link class="entry no-wrap clickable" to="/home" v-if="!isMobile">
				<img src="images/home.png" />
				<span v-if="pwaSingle">{{ capGen.home }}</span>
			</router-link>
			
			<!-- single module link (for mobile view) -->
			<div class="entry no-wrap clickable" tabindex="0"
				v-if="moduleSingle !== false"
				@click="clickSingleModuleLink"
				@keyup.enter.space="clickSingleModuleLink"
				:class="{ 'router-link-active':isAtMenu || moduleSingleActive }"
			>
				<img :src="srcBase64Icon(moduleSingle.iconId,'images/module.png')" />
				<span>{{ moduleSingleCaption }}</span>
			</div>
			
			<!-- modules -->
			<div class="entry-wrap"
				v-if="showModuleIcons"
				v-for="me in moduleEntries"
				:key="me.id"
			>
				<div class="entry-bg"
					:class="{ 'router-link-active':$route.params.moduleName === me.name }"
				/>
				
				<router-link class="entry clickable"
					:class="{ 'router-link-active':$route.params.moduleName === me.name }"
					:to="'/app/'+me.name"
				>
					<img :src="srcBase64Icon(me.iconId,'images/module.png')" />
					<span v-if="settings.headerCaptions && showModuleTitles">
						{{ me.caption }}
					</span>
				</router-link>
				
				<!-- sub header -->
				<div class="children shade"
					v-if="me.children.length !== 0"
					:style="bgStyleEntries"
				>
					<!-- parent module (if accessible) -->
					<router-link class="entry child clickable"
						v-if="me.accessible"
						:class="{ 'router-link-active':$route.params.moduleNameChild === me.name }"
						:key="me.id"
						:to="'/app/'+me.name+'/'+me.name"
					>
						<img src="images/triangleUp.png" />
						<span>{{ me.caption }}</span>
					</router-link>
					
					<!-- module children -->
					<router-link class="entry child clickable"
						v-for="mec in me.children"
						:class="{ 'router-link-active':$route.params.moduleNameChild === mec.name }"
						:key="mec.id"
						:to="'/app/'+me.name+'/'+mec.name"
					>
						<img :src="srcBase64Icon(mec.iconId,'images/module.png')" />
						<span>{{ mec.caption }}</span>
					</router-link>
				</div>
			</div>
		</div>
		
		<div ref="empty" class="entries empty"></div>
		
		<div ref="system" class="entries">
			
			<!-- collection entries -->
			<div class="entry no-wrap" tabindex="0"
				v-if="showCollections"
				v-for="e in collectionEntries"
				@click.ctrl.exact="formOpen(e.openForm,true)"
				@click.left.exact="formOpen(e.openForm,false)"
				@click.middle.exact="formOpen(e.openForm,true)"
				@keyup.enter="formOpen(e.openForm,false)"
				:class="{ clickable:e.openForm !== null, readonly:e.openForm === null }"
				:title="e.title"
			>
				<img v-if="e.iconId !== null" :src="srcBase64Icon(e.iconId,'')" />
				<span>{{ e.value }}</span>
			</div>
			<div class="entry clickable" tabindex="0"
				v-if="collectionCounter !== 0"
				@click="$emit('show-collection-input',collectionEntries)"
				@keyup.enter="$emit('show-collection-input',collectionEntries)"
			>
				<img src="images/bell.png" />
				<span>{{ collectionCounter }}</span>
			</div>
			
			<!-- navigation -->
			<div class="entry no-wrap clickable" tabindex="0"
				v-if="showNavPrev"
				@click="pagePrev"
				@keyup.enter="pagePrev"
			>
				<img src="images/pagePrev.png" />
			</div>
			<div class="entry no-wrap clickable" tabindex="0"
				v-if="showNavNext"
				@click="pageNext"
				@keyup.enter="pageNext"
			>
				<img src="images/pageNext.png" />
			</div>
			
			<!-- keys locked -->
			<div class="entry no-wrap clickable" tabindex="0"
				v-if="keysLocked"
				@click="keysLockedMsg"
				@keyup.enter="keysLockedMsg"
			>
				<img src="images/keyLocked.png" />
			</div>
			
			<!-- feedback -->
			<div class="entry no-wrap clickable" tabindex="0"
				v-if="showFeedback"
				@click="openFeedback"
				@keyup.enter="openFeedback"
			>
				<img src="images/feedback.png" />
			</div>
			
			<!-- logout notification, session expiration -->
			<div class="entry clickable" tabindex="0"
				v-if="logoutInSec !== 0"
				@click="clickLogoutTimer"
				@keyup.enter="clickLogoutTimer"
			>
				<img src="images/logoff.png" />
				<span>{{ getStringFilled(Math.floor(logoutInSec / 60),2,'0') + ':' + getStringFilled(logoutInSec % 60,2,'0') }}</span>
			</div>
			
			<!-- system message, maintenance timer -->
			<div class="entry clickable" tabindex="0"
				v-if="showMaintenance && systemMsgActive"
				@click="openSystemMsg"
				@keyup.enter="openSystemMsg"
			>
				<img src="images/warning.png" />
				<span v-if="maintenanceInSec > 0">
					{{ getStringFilled(Math.floor(maintenanceInSec / 60),2,'0') + ':' + getStringFilled(maintenanceInSec % 60,2,'0') }}
				</span>
			</div>
			
			<!-- search bars -->
			<input class="app-header-search-input"
				v-if="searchModuleIds.length !== 0"
				v-model="globalSearchInput"
				@keyup.enter="$emit('start-global-search',$event.target.value); globalSearchInput = ''"
				:class="{ isDark }"
				:placeholder="capGen.search + '...'"
			/>
			
			<!-- settings -->
			<div class="entry no-wrap clickable" tabindex="0"
				v-if="!isNoAuth"
				@click="$emit('show-settings')"
				@keyup.enter="$emit('show-settings')"
			>
				<img src="images/person.png" />
				<span v-if="showLoginName">{{ loginName }}</span>
			</div>
			
			<!-- log off -->
			<div class="entry no-wrap clickable" tabindex="0"
				v-if="isNoAuth"
				@click="$emit('logout')"
				@keyup.enter="$emit('logout')"
			>
				<img src="images/logoff.png" />
			</div>
		</div>
		
		<div class="app-header-loading-wrap" v-if="busyCounter > 0">
			<div class="app-header-loading"></div>
		</div>
	</div>`,
	props:{
		keysLocked: { type:Boolean, required:true },
		logoutInSec:{ type:Number,  required:true }
	},
	watch:{
		maintenanceComing(v) {
			if(!v) {
				clearInterval(this.timerMaintenanceComing);
				this.maintenanceInSec = 0;
				return this.timerMaintenanceComing = null;
			}
			this.timerMaintenanceComing = setInterval(() => {
				this.maintenanceInSec = this.systemMsgDate1 - Math.floor(new Date().getTime() / 1000);
			}, 1000);
		}
	},
	emits:['logout','logoutExpire','show-collection-input','show-module-hover-menu','show-settings','start-global-search'],
	data() {
		return {
			globalSearchInput:'',
			maintenanceInSec:0,
			layoutCheckTimer:null,
			layoutElements:[],               // elements that are shown, based on available space
			layoutElementsAvailableInOrder:[ // elements that can be shown, in order of priority
				'moduleTitles',    // module titles, take up the most space, removed fully
				'collections',     // collection values/icons, replaced by hover menu
				'moduleIcons',     // module icons, replaced by hover menu
				'navigationNext',  // browser forward navigation, optional
				'navigationPrev',  // browser previous navigation, optional
				'feedback',        // feedback action, optional
				'maintenanceTimer',// timer for upcoming maintenance
				'loginName'        // display name for current login
			],
			timerMaintenanceComing:null
		};
	},
	computed:{
		bgStyle:(s) => {
			if(s.settings.colorClassicMode)
				return `background-color:${s.colorHeaderAccent.toString()};`;
			
			return `
				background-color:${s.colorHeaderMain.toString()};
				background-image:radial-gradient(at bottom right, ${s.colorHeaderAccent.toString()} 0%, ${s.colorHeaderMain.toString()} 60%);
				background-size:70% 120%;
				background-position:bottom right;
				background-repeat:no-repeat;
			`;
		},
		bgStyleEntries:(s) => {
			return s.settings.colorClassicMode
				? `background-color:${s.colorHeaderAccent.toString()};`
				: `background-color:${s.colorHeaderMain.toString()};`;
		},
		collectionCounter:(s) => {
			if(s.showCollections) return 0;
			
			let cnt = 0;
			for(let c of s.collectionEntries) {
				if(Number.isInteger(c.value))
					cnt += c.value;
			}
			return cnt;
		},
		collectionEntries:(s) => {
			let consumers = [];
			for(let k in s.collectionIdMap) {
				consumers = consumers.concat(s.collectionIdMap[k].inHeader);
			}
			return s.getConsumersEntries(consumers);
		},
		layoutElementsProcessed:(s) => {
			let elms   = JSON.parse(JSON.stringify(s.layoutElements));
			let elmDel = function(name) {
				const pos = elms.indexOf(name);
				if(pos !== -1)
					elms.splice(pos,1);
			};
			
			// reduce elements based on app && login settings
			if(s.isMobile || !s.settings.headerCaptions || !s.settings.headerModules)
				elmDel('moduleTitles');
			
			if(s.isMobile) {
				elmDel('collections');
				elmDel('loginName');
			}
			
			if(s.isMobile || s.pwaSingle || !s.settings.headerModules)
				elmDel('moduleIcons');
			
			return elms;
		},
		maintenanceComing:(s) => {
			const now = Math.floor(new Date().getTime() / 1000);
			return s.systemMsgActive && s.systemMsgMaintenance &&
				(s.systemMsgDate0 === 0 || s.systemMsgDate0 < now) &&
				(s.systemMsgDate1 === 0 || s.systemMsgDate1 > now) &&
				(s.systemMsgDate1 - now < 1800);
		},
		
		// returns which module to show if regular navigation is disabled
		moduleSingle:(s) => s.moduleIdLast !== null && s.isMobile
			? s.moduleIdMap[s.moduleIdLast] : false,
		moduleSingleActive:(s) => s.moduleSingle !== false && (
			(typeof s.$route.params.moduleName      !== 'undefined' && s.$route.params.moduleName      === s.moduleSingle.name) ||
			(typeof s.$route.params.moduleNameChild !== 'undefined' && s.$route.params.moduleNameChild === s.moduleSingle.name)
		),
		moduleSingleCaption:(s) => {
			if(s.moduleSingleActive && s.isMobile)
				return s.capGen.menu;
			
			const m = s.moduleSingle;
			return m === false ? '' : s.getCaption('moduleTitle',m.id,m.id,m.captions,m.name);
		},
		
		// simple
		isDark:          (s) => s.colorHeaderMain.isDark(),
		pwaSingle:       (s) => s.pwaModuleId !== null,
		showCollections: (s) => s.layoutElementsProcessed.includes('collections'),
		showFeedback:    (s) => s.layoutElementsProcessed.includes('feedback') && s.feedback && !s.isNoAuth,
		showLoginName:   (s) => s.layoutElementsProcessed.includes('loginName'),
		showMaintenance: (s) => s.layoutElementsProcessed.includes('maintenanceTimer'),
		showModuleIcons: (s) => s.layoutElementsProcessed.includes('moduleIcons'),
		showModuleTitles:(s) => s.layoutElementsProcessed.includes('moduleTitles'),
		showNavNext:     (s) => s.layoutElementsProcessed.includes('navigationNext'),
		showNavPrev:     (s) => s.layoutElementsProcessed.includes('navigationPrev'),
		
		// stores
		loginNoCred:         (s) => s.$store.getters['local/loginNoCred'],
		moduleIdMap:         (s) => s.$store.getters['schema/moduleIdMap'],
		moduleNameMap:       (s) => s.$store.getters['schema/moduleNameMap'],
		formIdMap:           (s) => s.$store.getters['schema/formIdMap'],
		collectionIdMap:     (s) => s.$store.getters['schema/collectionIdMap'],
		appResized:          (s) => s.$store.getters.appResized,
		builderEnabled:      (s) => s.$store.getters.builderEnabled,
		busyCounter:         (s) => s.$store.getters.busyCounter,
		capErr:              (s) => s.$store.getters.captions.error,
		capGen:              (s) => s.$store.getters.captions.generic,
		colorHeaderAccent:   (s) => s.$store.getters.colorHeaderAccent,
		colorHeaderMain:     (s) => s.$store.getters.colorHeaderMain,
		feedback:            (s) => s.$store.getters.feedback,
		isAdmin:             (s) => s.$store.getters.isAdmin,
		isAtMenu:            (s) => s.$store.getters.isAtMenu,
		isMobile:            (s) => s.$store.getters.isMobile,
		isNoAuth:            (s) => s.$store.getters.isNoAuth,
		loginName:           (s) => s.$store.getters.loginName,
		loginSessionExpires: (s) => s.$store.getters.loginSessionExpires,
		moduleEntries:       (s) => s.$store.getters.moduleEntries,
		productionMode:      (s) => s.$store.getters.productionMode,
		pwaModuleId:         (s) => s.$store.getters.pwaModuleId,
		moduleIdLast:        (s) => s.$store.getters.moduleIdLast,
		searchModuleIds:     (s) => s.$store.getters.searchModuleIds,
		settings:            (s) => s.$store.getters.settings,
		systemMsgActive:     (s) => s.$store.getters.systemMsgActive,
		systemMsgDate0:      (s) => s.$store.getters.systemMsgDate0,
		systemMsgDate1:      (s) => s.$store.getters.systemMsgDate1,
		systemMsgMaintenance:(s) => s.$store.getters.systemMsgMaintenance,
		systemMsgText:       (s) => s.$store.getters.systemMsgText
	},
	mounted() {
		this.$watch('appResized',this.resized);
		this.$watch(() => [this.colorHeaderAccent,this.colorHeaderMain],() => { this.updateMetaThemeColor() },{
			immediate:true
		});
		this.resized();
	},
	methods:{
		// externals
		formOpen,
		getCaption,
		getCollectionColumn,
		getConsumersEntries,
		getDateFormat,
		getStringFilled,
		layoutSettleSpace,
		srcBase64Icon,
		
		// display
		keysLockedMsg() {
			this.$store.commit('dialog',{
<<<<<<< HEAD
				captionBody:this.loginNoCred ? this.capErr.SEC['007'] : this.capErr.SEC['002'],
				image:'key_locked.png'
=======
				captionBody:this.capErr.SEC['002'],
				image:'keyLocked.png'
>>>>>>> 9ad7004d
			});
		},
		updateMetaThemeColor() {
			const color = this.settings.colorClassicMode
				? this.colorHeaderAccent
				: this.colorHeaderMain;
			
			// set meta theme color (for PWA window color)
			document.querySelector('meta[name="theme-color"]').setAttribute('content',color.toString());
		},
		resized() {
			if(this.layoutCheckTimer !== null)
				clearTimeout(this.layoutCheckTimer);
			
			this.layoutCheckTimer = setTimeout(() => {
				this.layoutElements = JSON.parse(JSON.stringify(this.layoutElementsAvailableInOrder));
				this.$nextTick(() => this.layoutSettleSpace(this.layoutElements,this.$refs.empty));
			},300);
		},
		
		// actions
		clickLogoutTimer() {
			const d = this.getDateFormat(new Date(this.loginSessionExpires*1000),'H:i');
			this.$store.commit('dialog',{
				captionBody:this.capGen.dialog.logoutComing.replace('{DATE}',d),
				captionTop:this.capGen.dialog.logoutComingTitle,
				image:'logoff.png',
				buttons:[{
					cancel:true,
					caption:this.capGen.button.relog1,
					exec:() => this.$emit('logoutExpire'),
					keyEnter:true,
					image:'logoff.png'
				},{
					caption:this.capGen.button.relog0,
					keyEscape:true,
					image:'clock.png'
				}]
			});
		},
		clickSingleModuleLink() {
			// module active in mobile mode: toggle menu
			if(this.moduleSingleActive && this.isMobile)
				return this.$store.commit('isAtMenu',!this.isAtMenu);
			
			// no active module in mobile mode: navigate to module
			if(!this.moduleSingleActive && this.isMobile)
				return this.$router.push(`/app/${this.moduleSingle.name}/${this.moduleSingle.name}`);
		},
		openSystemMsg() {
			const d = this.getDateFormat(new Date(this.systemMsgDate1*1000),'H:i');
			this.$store.commit('dialog',{
				captionTop:this.capGen.dialog.systemMsg,
				captionBody:this.systemMsgText !== '' ? this.systemMsgText : this.capGen.dialog.maintenanceComing.replace('{DATE}',d),
				image:'warning.png'
			});
		},
		openFeedback() { this.$store.commit('isAtFeedback',true); },
		pagePrev()     { window.history.back(); },
		pageNext()     { window.history.forward(); }
	}
};<|MERGE_RESOLUTION|>--- conflicted
+++ resolved
@@ -403,13 +403,8 @@
 		// display
 		keysLockedMsg() {
 			this.$store.commit('dialog',{
-<<<<<<< HEAD
 				captionBody:this.loginNoCred ? this.capErr.SEC['007'] : this.capErr.SEC['002'],
-				image:'key_locked.png'
-=======
-				captionBody:this.capErr.SEC['002'],
 				image:'keyLocked.png'
->>>>>>> 9ad7004d
 			});
 		},
 		updateMetaThemeColor() {
