--- conflicted
+++ resolved
@@ -67,10 +67,7 @@
 				menubar:false,
 				paste_data_images:true,
 				plugins:'code emoticons image link lists searchreplace table',
-<<<<<<< HEAD
-=======
 				readonly:s.readonly,
->>>>>>> a109c0df
 				relative_urls:false, // if URL to internal path is used in link, Tiny cuts of base URL ('https://system/#/app/...' -> '#/app/...'), Tiny then fails to open relative URL
 				resize:false,
 				skin:s.settings.dark ? 'oxide-dark' : 'oxide',
@@ -171,24 +168,12 @@
 		deepIsEqual,
 		getAttributeFileHref,
 		
-<<<<<<< HEAD
-		// actions
-		handleHotkeys(e) {
-			if(e.key === 'F' && e.ctrlKey && e.shiftKey) {
-				this.$store.commit('globalSearchInput',e.view.getSelection().toString());
-				e.preventDefault();
-			}
-			if(e.key === 'Escape' || (e.ctrlKey && this.knownCtrlKeys.includes(e.key))) {
-				this.$emit('hotkey',e);
-				e.preventDefault();
-=======
 		// editor
 		debugEvent(ev,err) {
 			if(this.debug) {
 				console.log(`Editor [${this.editorId}] ${new Date().toLocaleTimeString()} '${ev}'`);
 				if(err !== undefined)
 					console.error(`Editor [${this.editorId}] error`, err);
->>>>>>> a109c0df
 			}
 		},
 		parseImages(files) {
