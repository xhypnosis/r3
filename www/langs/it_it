--- conflicted
+++ resolved
@@ -2301,12 +2301,9 @@
 		"login": "Login",
 		"loginForm": "Login form",
 		"loginForms": "Modulo login",
-<<<<<<< HEAD
 		"loginTemplate": "User template",
 		"loginTemplateHint": "Predefined settings are applied once from the selected template when a new user is created. If nothing is selected here, the global template is used.",
-=======
 		"maintenance": "Maintenance",
->>>>>>> 9ad7004d
 		"menu": "Menu",
 		"menus": "Menus",
 		"menusSub": "Sub menus",
