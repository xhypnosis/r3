package role

import (
	"context"
	"errors"
	"fmt"
	"r3/schema"
	"r3/schema/caption"
	"r3/schema/compatible"
	"r3/types"

	"github.com/gofrs/uuid"
	"github.com/jackc/pgx/v5"
	"github.com/jackc/pgx/v5/pgtype"
)

func Del_tx(ctx context.Context, tx pgx.Tx, id uuid.UUID) error {
	_, err := tx.Exec(ctx, `
		DELETE FROM app.role
		WHERE id = $1
		AND content <> 'everyone' -- cannot delete default role
	`, id)
	return err
}

func Get_tx(ctx context.Context, tx pgx.Tx, moduleId uuid.UUID) ([]types.Role, error) {
	roles := make([]types.Role, 0)

	rows, err := tx.Query(ctx, `
		SELECT r.id, r.name, r.content, r.assignable, ARRAY(
			SELECT role_id_child
			FROM app.role_child
			WHERE role_id = r.id
		)
		FROM app.role AS r
		WHERE r.module_id = $1
		ORDER BY r.content = 'everyone' DESC, r.name ASC
	`, moduleId)
	if err != nil {
		return roles, err
	}
	defer rows.Close()

	for rows.Next() {
		var r types.Role
		if err := rows.Scan(&r.Id, &r.Name, &r.Content, &r.Assignable, &r.ChildrenIds); err != nil {
			return roles, err
		}
		r.ModuleId = moduleId
		roles = append(roles, r)
	}

	// get access & captions
	for i, r := range roles {

		r, err = getAccess_tx(ctx, tx, r)
		if err != nil {
			return roles, err
		}

		r.Captions, err = caption.Get_tx(ctx, tx, schema.DbRole, r.Id, []string{"roleTitle", "roleDesc"})
		if err != nil {
			return roles, err
		}
		roles[i] = r
	}
	return roles, nil
}

func getAccess_tx(ctx context.Context, tx pgx.Tx, role types.Role) (types.Role, error) {

<<<<<<< HEAD
	role.AccessApis = make(map[uuid.UUID]int)
	role.AccessAttributes = make(map[uuid.UUID]int)
	role.AccessClientEvents = make(map[uuid.UUID]int)
	role.AccessCollections = make(map[uuid.UUID]int)
	role.AccessMenus = make(map[uuid.UUID]int)
	role.AccessRelations = make(map[uuid.UUID]int)
	role.AccessSearchBars = make(map[uuid.UUID]int)
	role.AccessWidgets = make(map[uuid.UUID]int)
=======
	role.AccessApis = make(map[uuid.UUID]types.Access)
	role.AccessAttributes = make(map[uuid.UUID]types.Access)
	role.AccessClientEvents = make(map[uuid.UUID]types.Access)
	role.AccessCollections = make(map[uuid.UUID]types.Access)
	role.AccessRelations = make(map[uuid.UUID]types.Access)
	role.AccessMenus = make(map[uuid.UUID]types.Access)
	role.AccessWidgets = make(map[uuid.UUID]types.Access)
>>>>>>> a109c0df

	rows, err := tx.Query(ctx, `
		SELECT api_id, attribute_id, client_event_id, collection_id,
			menu_id, relation_id, search_bar_id, widget_id, access
		FROM app.role_access
		WHERE role_id = $1
	`, role.Id)
	if err != nil {
		return role, err
	}
	defer rows.Close()

	for rows.Next() {
<<<<<<< HEAD
		var apiId, attributeId, clientEventId, collectionId, menuId, relationId, searchBarId, widgetId pgtype.UUID
		var access int
=======
		var apiId, attributeId, clientEventId, collectionId, menuId, relationId, widgetId pgtype.UUID
		var access types.Access
>>>>>>> a109c0df

		if err := rows.Scan(&apiId, &attributeId, &clientEventId, &collectionId,
			&menuId, &relationId, &searchBarId, &widgetId, &access); err != nil {

			return role, err
		}
		if apiId.Valid {
			role.AccessApis[apiId.Bytes] = access
		}
		if attributeId.Valid {
			role.AccessAttributes[attributeId.Bytes] = access
		}
		if clientEventId.Valid {
			role.AccessClientEvents[clientEventId.Bytes] = access
		}
		if collectionId.Valid {
			role.AccessCollections[collectionId.Bytes] = access
		}
		if menuId.Valid {
			role.AccessMenus[menuId.Bytes] = access
		}
		if relationId.Valid {
			role.AccessRelations[relationId.Bytes] = access
		}
		if searchBarId.Valid {
			role.AccessSearchBars[searchBarId.Bytes] = access
		}
		if widgetId.Valid {
			role.AccessWidgets[widgetId.Bytes] = access
		}
	}
	return role, nil
}

func Set_tx(ctx context.Context, tx pgx.Tx, role types.Role) error {

	if role.Name == "" {
		return errors.New("missing name")
	}

	// compatibility fix: missing role content <3.0
	role = compatible.FixMissingRoleContent(role)

	known, err := schema.CheckCreateId_tx(ctx, tx, &role.Id, schema.DbRole, "id")
	if err != nil {
		return err
	}

	if known {
		if _, err := tx.Exec(ctx, `
			UPDATE app.role
			SET name = $1, content = $2, assignable = $3
			WHERE id = $4
			AND content <> 'everyone' -- cannot update default role
		`, role.Name, role.Content, role.Assignable, role.Id); err != nil {
			return err
		}
	} else {
		if _, err := tx.Exec(ctx, `
			INSERT INTO app.role (id, module_id, name, content, assignable)
			VALUES ($1,$2,$3,$4,$5)
		`, role.Id, role.ModuleId, role.Name, role.Content, role.Assignable); err != nil {
			return err
		}
	}

	// set children
	if _, err := tx.Exec(ctx, `
		DELETE FROM app.role_child
		WHERE role_id = $1
	`, role.Id); err != nil {
		return err
	}
	for _, childId := range role.ChildrenIds {
		if _, err := tx.Exec(ctx, `
			INSERT INTO app.role_child (role_id, role_id_child)
			VALUES ($1,$2)
		`, role.Id, childId); err != nil {
			return err
		}
	}

	// set access
	if _, err := tx.Exec(ctx, `
		DELETE FROM app.role_access
		WHERE role_id = $1
	`, role.Id); err != nil {
		return err
	}

	for trgId, access := range role.AccessApis {
		if err := setAccess_tx(ctx, tx, role.Id, trgId, schema.DbApi, access); err != nil {
			return err
		}
	}
	for trgId, access := range role.AccessAttributes {
		if err := setAccess_tx(ctx, tx, role.Id, trgId, schema.DbAttribute, access); err != nil {
			return err
		}
	}
	for trgId, access := range role.AccessClientEvents {
		if err := setAccess_tx(ctx, tx, role.Id, trgId, schema.DbClientEvent, access); err != nil {
			return err
		}
	}
	for trgId, access := range role.AccessCollections {
		if err := setAccess_tx(ctx, tx, role.Id, trgId, schema.DbCollection, access); err != nil {
			return err
		}
	}
	for trgId, access := range role.AccessMenus {
		if err := setAccess_tx(ctx, tx, role.Id, trgId, schema.DbMenu, access); err != nil {
			return err
		}
	}
	for trgId, access := range role.AccessRelations {
		if err := setAccess_tx(ctx, tx, role.Id, trgId, schema.DbRelation, access); err != nil {
			return err
		}
	}
	for trgId, access := range role.AccessSearchBars {
		if err := setAccess_tx(ctx, tx, role.Id, trgId, schema.DbSearchBar, access); err != nil {
			return err
		}
	}
	for trgId, access := range role.AccessWidgets {
		if err := setAccess_tx(ctx, tx, role.Id, trgId, schema.DbWidget, access); err != nil {
			return err
		}
	}

	// set captions
	return caption.Set_tx(ctx, tx, role.Id, role.Captions)
}

<<<<<<< HEAD
func setAccess_tx(ctx context.Context, tx pgx.Tx, roleId uuid.UUID, id uuid.UUID, entity schema.DbEntity, access int) error {
=======
func setAccess_tx(ctx context.Context, tx pgx.Tx, roleId uuid.UUID, id uuid.UUID, entity string, access types.Access) error {
>>>>>>> a109c0df

	// check valid access levels
	switch entity {
	case schema.DbApi: // 1 access API
		if access < -1 || access > 1 {
			return errors.New("invalid access level")
		}
	case schema.DbAttribute: // 1 read, 2 write attribute value
		if access < -1 || access > 2 {
			return errors.New("invalid access level")
		}
	case schema.DbClientEvent: // 1 access client event
		if access < -1 || access > 1 {
			return errors.New("invalid access level")
		}
	case schema.DbCollection: // 1 read collection
		if access < -1 || access > 1 {
			return errors.New("invalid access level")
		}
	case schema.DbMenu: // 1 read (e. g. see) menu
		if access < -1 || access > 1 {
			return errors.New("invalid access level")
		}
	case schema.DbRelation: // 1 read, 2 write, 3 delete relation record
		if access < -1 || access > 3 {
			return errors.New("invalid access level")
		}
	case schema.DbSearchBar: // 1 access search bar
		if access < -1 || access > 1 {
			return errors.New("invalid access level")
		}
	case schema.DbWidget: // 1 access widget
		if access < -1 || access > 1 {
			return errors.New("invalid access level")
		}
	default:
		return errors.New("invalid entity")
	}

	// -1 means that access is removed
	if access == -1 {
		return nil
	}

	_, err := tx.Exec(ctx, fmt.Sprintf(`
		INSERT INTO app.role_access (role_id, %s_id, access)
		VALUES ($1,$2,$3)
	`, entity), roleId, id, access)

	return err
}<|MERGE_RESOLUTION|>--- conflicted
+++ resolved
@@ -69,24 +69,14 @@
 
 func getAccess_tx(ctx context.Context, tx pgx.Tx, role types.Role) (types.Role, error) {
 
-<<<<<<< HEAD
-	role.AccessApis = make(map[uuid.UUID]int)
-	role.AccessAttributes = make(map[uuid.UUID]int)
-	role.AccessClientEvents = make(map[uuid.UUID]int)
-	role.AccessCollections = make(map[uuid.UUID]int)
-	role.AccessMenus = make(map[uuid.UUID]int)
-	role.AccessRelations = make(map[uuid.UUID]int)
-	role.AccessSearchBars = make(map[uuid.UUID]int)
-	role.AccessWidgets = make(map[uuid.UUID]int)
-=======
 	role.AccessApis = make(map[uuid.UUID]types.Access)
 	role.AccessAttributes = make(map[uuid.UUID]types.Access)
 	role.AccessClientEvents = make(map[uuid.UUID]types.Access)
 	role.AccessCollections = make(map[uuid.UUID]types.Access)
 	role.AccessRelations = make(map[uuid.UUID]types.Access)
 	role.AccessMenus = make(map[uuid.UUID]types.Access)
+	role.AccessSearchBars = make(map[uuid.UUID]types.Access)
 	role.AccessWidgets = make(map[uuid.UUID]types.Access)
->>>>>>> a109c0df
 
 	rows, err := tx.Query(ctx, `
 		SELECT api_id, attribute_id, client_event_id, collection_id,
@@ -100,13 +90,8 @@
 	defer rows.Close()
 
 	for rows.Next() {
-<<<<<<< HEAD
 		var apiId, attributeId, clientEventId, collectionId, menuId, relationId, searchBarId, widgetId pgtype.UUID
-		var access int
-=======
-		var apiId, attributeId, clientEventId, collectionId, menuId, relationId, widgetId pgtype.UUID
 		var access types.Access
->>>>>>> a109c0df
 
 		if err := rows.Scan(&apiId, &attributeId, &clientEventId, &collectionId,
 			&menuId, &relationId, &searchBarId, &widgetId, &access); err != nil {
@@ -242,11 +227,7 @@
 	return caption.Set_tx(ctx, tx, role.Id, role.Captions)
 }
 
-<<<<<<< HEAD
-func setAccess_tx(ctx context.Context, tx pgx.Tx, roleId uuid.UUID, id uuid.UUID, entity schema.DbEntity, access int) error {
-=======
-func setAccess_tx(ctx context.Context, tx pgx.Tx, roleId uuid.UUID, id uuid.UUID, entity string, access types.Access) error {
->>>>>>> a109c0df
+func setAccess_tx(ctx context.Context, tx pgx.Tx, roleId uuid.UUID, id uuid.UUID, entity schema.DbEntity, access types.Access) error {
 
 	// check valid access levels
 	switch entity {
